--- conflicted
+++ resolved
@@ -1,63 +1,48 @@
 import * as http from "node:http";
-
+import { Server } from "socket.io";
+import { Request, Response } from "express";
 const express = require("express");
 const dotenv = require("dotenv");
-import { Request, Response } from "express";
-<<<<<<< HEAD
-import {Server} from "socket.io";
-import GroupController from "./src/constrollers/GroupController";
 const initDatabase = require("./src/models/index");
+const authRoutes = require("./src/routes/authRoutes");
+import GroupController from "./src/constrollers/GroupController"; 
+const app = express();
+const server = http.createServer(app); 
+dotenv.config();
 
-const app = express();
-const server = http.createServer(app);
-
-=======
-const createDb = require("./src/models/index");
-const authRoutes = require("./src/routes/authRoutes");
-
-
-const app = express();
-dotenv.config();
->>>>>>> 53c4c808
 app.use(express.json());
-
-app.use("/api/auth", authRoutes);
+app.use("/api/auth", authRoutes); 
 
 async function startServer() {
     try {
-        await createDb();
+        await initDatabase();
 
         app.get("/", (req: Request, res: Response) => {
             res.json({ message: "Backend API is running" });
         });
 
+        const io = new Server(server, {
+            cors: {
+                origin: "*",
+                methods: ["GET", "POST"]
+            }
+        });
+
+        const groupController = new GroupController(io);
+
+        io.on('connection', (socket) => {
+            console.log('Nouveau client connecté:', socket.id);
+            groupController.handleConnection(socket);
+        });
         const PORT = process.env.PORT || 3000;
         app.listen(PORT, () => {
             console.log(`Server is running on port ${PORT}`);
         });
+
     } catch (error) {
         console.error("Erreur au démarrage du serveur:", error);
         process.exit(1);
     }
 }
 
-const io = new Server(server, {
-    cors : {
-        origin: "*",
-        methods:["GET", "POST"]
-    }
-})
-
-const groupController = new GroupController(io);
-
-io.on('connection', (socket) => {
-    console.log('Nouveau client connecté:', socket.id);
-    groupController.handleConnection(socket);
-});
-
-const PORT = process.env.PORT || 3003;
-server.listen(PORT, () => {
-    console.log(`Serveur démarré sur le port ${PORT}`);
-});
-
 startServer();