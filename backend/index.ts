--- conflicted
+++ resolved
@@ -10,8 +10,6 @@
 
 app.get("/", (req: Request, res: Response) => {
     res.json({ message: "Backend API is running" });
-<<<<<<< HEAD
-=======
 });
 
 async function connectToDatabase() {
@@ -29,5 +27,4 @@
 const PORT = process.env.PORT || 3000;
 app.listen(PORT, () => {
     console.log(`Server is running on port ${PORT}`);
->>>>>>> a9aea03b
 });