--- conflicted
+++ resolved
@@ -14,37 +14,18 @@
 		| "notify"
 		| "twoFactorSecret"
 		| "hourNotify"
-		| "failedLoginAttempts"
-		| "blockedUntil"
-		| "points"
-<<<<<<< HEAD
-		| "last_animation_at"
-=======
-		| "roleId"
-		| "sponsorCode"
->>>>>>> 9b5984c5
+	| "failedLoginAttempts"
+	| "blockedUntil"
+	| "points"
+	| "last_animation_at"
+	| "roleId"
+	| "sponsorCode"
 	> {}
 
 class User
 	extends Model<UserAttributes, UserCreationAttributes>
 	implements UserAttributes
 {
-<<<<<<< HEAD
-	public id!: string;
-	public login!: string;
-	public email!: string;
-	public password!: string;
-	public hasPremium!: boolean;
-	public has2FA!: boolean;
-	public twoFactorSecret!: string | null;
-	public isBlocked!: boolean;
-	public notify!: boolean;
-	public hourNotify!: Date | null;
-	public failedLoginAttempts!: number;
-	public blockedUntil!: Date | null;
-	public points!: number;
-	public last_animation_at!: Date | null;
-=======
 	declare id: string;
 	declare login: string;
 	declare email: string;
@@ -58,9 +39,9 @@
 	declare failedLoginAttempts: number;
 	declare blockedUntil: Date | null;
 	declare points: number;
+	declare last_animation_at: Date | null;
 	declare roleId: number;
 	declare sponsorCode: string;
->>>>>>> 9b5984c5
 
 	declare readonly createdAt: Date;
 	declare readonly updatedAt: Date;
@@ -134,12 +115,10 @@
 			type: DataTypes.INTEGER,
 			defaultValue: 0,
 		},
-<<<<<<< HEAD
 		last_animation_at: {
 			type: DataTypes.DATE,
 			allowNull: true
-		}
-=======
+		},
 		roleId: {
 			type: DataTypes.INTEGER,
 			allowNull: false,
@@ -160,7 +139,6 @@
 				isNumeric: true,
 			},
 		},
->>>>>>> 9b5984c5
 	},
 	{
 		sequelize: db,
