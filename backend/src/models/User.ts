--- conflicted
+++ resolved
@@ -16,28 +16,10 @@
         | "blockedUntil"
         | "points"
     > {}
-<<<<<<< HEAD
+
 class User
     extends Model<UserAttributes, UserCreationAttributes>
-    implements UserAttributes
-{
-    public id!: number;
-    public login!: string;
-    public email!: string;
-    public password!: string;
-    public hasPremium!: boolean;
-    public has2FA!: boolean;
-    public twoFactorSecret!: string | null;
-    public isBlocked!: boolean;
-    public notify!: boolean;
-    public hourNotify!: Date | null;
-    public failedLoginAttempts!: number;
-    public blockedUntil!: Date | null;
-    public points!: number;
-=======
->>>>>>> 2881512c
-
-class User extends Model<UserAttributes, UserCreationAttributes> implements UserAttributes {
+    implements UserAttributes {
     declare id: number;
     declare login: string;
     declare email: string;
@@ -50,6 +32,7 @@
     declare hourNotify: Date | null;
     declare failedLoginAttempts: number;
     declare blockedUntil: Date | null;
+    declare points!: number;
 
     declare readonly createdAt: Date;
     declare readonly updatedAt: Date;
