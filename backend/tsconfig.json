{
<<<<<<< HEAD
	"compilerOptions": {
		"target": "ES2022",
		"module": "NodeNext",
		"moduleResolution": "NodeNext",
		"outDir": "./dist",
		"strict": true,
		"esModuleInterop": true,
		"resolveJsonModule": true,
		"skipLibCheck": true,
		"rootDir": "./src"
	},
	"include": ["src/**/*"],
	"exclude": ["node_modules"]
}
=======
    "compilerOptions": {
      "target": "ES2022",
      "module": "NodeNext",
      "moduleResolution": "NodeNext",
      "outDir": "./dist",
      "strict": true,
      "esModuleInterop": true,
      "resolveJsonModule": true,
      "skipLibCheck": true,
      "rootDir": "./src",
      "types": ["node", "jest"]
    },
    "include": ["src/**/*", "src/tests"],
    
    "exclude": ["node_modules"]
  }
>>>>>>> 8b0bb798
<|MERGE_RESOLUTION|>--- conflicted
+++ resolved
@@ -1,20 +1,4 @@
 {
-<<<<<<< HEAD
-	"compilerOptions": {
-		"target": "ES2022",
-		"module": "NodeNext",
-		"moduleResolution": "NodeNext",
-		"outDir": "./dist",
-		"strict": true,
-		"esModuleInterop": true,
-		"resolveJsonModule": true,
-		"skipLibCheck": true,
-		"rootDir": "./src"
-	},
-	"include": ["src/**/*"],
-	"exclude": ["node_modules"]
-}
-=======
     "compilerOptions": {
       "target": "ES2022",
       "module": "NodeNext",
@@ -30,5 +14,4 @@
     "include": ["src/**/*", "src/tests"],
     
     "exclude": ["node_modules"]
-  }
->>>>>>> 8b0bb798
+  }