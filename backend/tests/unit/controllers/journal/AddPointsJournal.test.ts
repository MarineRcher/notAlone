import { Request, Response, NextFunction } from "express";
import { addPoints } from "../../../../src/controllers/journal/AddPointsController";
import Journal from "../../../../src/models/Journal";
import User from "../../../../src/models/User";
import logger from "../../../../src/config/logger";
import { UserAttributes } from "../../../../src/types/users";
jest.mock("../../../../src/models/Journal", () => ({
	findOne: jest.fn(),
}));
jest.mock("../../../../src/models/User", () => ({
	findByPk: jest.fn(),
}));
jest.mock("../../../../src/config/logger", () => ({
	error: jest.fn(),
}));

describe("addPoints", () => {
<<<<<<< HEAD
    let req: Partial<Request>;
    let res: Partial<Response>;
    let next: NextFunction;

    const mockUser = {
        id: "1",
        increment: jest.fn(),
        reload: jest.fn(),
        dataValues: { points: 100 },
    };

    beforeEach(() => {
        req = {
            user: {
                id: "1",
                login: "testuser",
                email: "test@example.com",
                password: "hashed_password",
                hasPremium: false,
                has2FA: false,
                twoFactorSecret: null,
                isBlocked: false,
                notify: false,
                hourNotify: null,
                failedLoginAttempts: 0,
                blockedUntil: null,
                points: 0,
            } as UserAttributes,
            body: {
                id_journal: "1",
            },
        };

        res = {
            status: jest.fn().mockReturnThis(),
            json: jest.fn(),
        };

        next = jest.fn();
    });

    afterEach(() => {
        jest.clearAllMocks();
    });

    it("should return 401 if user is not authenticated", async () => {
        req.user = undefined;

        await addPoints(req as Request, res as Response, next);

        expect(res.status).toHaveBeenCalledWith(401);
        expect(res.json).toHaveBeenCalledWith({ message: "Non autorisé" });
    });

    it("should return 404 if journal not found", async () => {
        (Journal.findOne as jest.Mock).mockResolvedValue(null);

        await addPoints(req as Request, res as Response, next);

        expect(res.status).toHaveBeenCalledWith(404);
        expect(res.json).toHaveBeenCalledWith({
            message: "Journal non trouvé",
        });
    });

    it("should return 404 if user not found", async () => {
        (Journal.findOne as jest.Mock).mockResolvedValue({
            update: jest.fn(),
            consumed: false,
        });
        (User.findByPk as jest.Mock).mockResolvedValue(null);

        await addPoints(req as Request, res as Response, next);

        expect(res.status).toHaveBeenCalledWith(404);
        expect(res.json).toHaveBeenCalledWith({
            message: "Utilisateur non trouvé",
        });
    });

    it("should add 25 points if journal not consumed", async () => {
        const mockJournal = { update: jest.fn(), consumed: false };

        (Journal.findOne as jest.Mock).mockResolvedValue(mockJournal);
        (User.findByPk as jest.Mock).mockResolvedValue(mockUser);

        await addPoints(req as Request, res as Response, next);

        expect(mockJournal.update).toHaveBeenCalledWith({ have_points: true });
        expect(mockUser.increment).toHaveBeenCalledWith("points", { by: 25 });
        expect(mockUser.reload).toHaveBeenCalled();
        expect(res.status).toHaveBeenCalledWith(200);
        expect(res.json).toHaveBeenCalledWith({
            message: "Objectif accompli ! 25 points ajoutés",
            totalPoints: 100,
        });
    });

    it("should add 15 points if journal is consumed", async () => {
        const mockJournal = { update: jest.fn(), consumed: true };

        (Journal.findOne as jest.Mock).mockResolvedValue(mockJournal);
        (User.findByPk as jest.Mock).mockResolvedValue(mockUser);

        await addPoints(req as Request, res as Response, next);

        expect(mockJournal.update).toHaveBeenCalledWith({ have_points: true });
        expect(mockUser.increment).toHaveBeenCalledWith("points", { by: 15 });
        expect(mockUser.reload).toHaveBeenCalled();
        expect(res.status).toHaveBeenCalledWith(200);
        expect(res.json).toHaveBeenCalledWith({
            message: "Participation enregistrée ! 15 points ajoutés",
            totalPoints: 100,
        });
    });

    it("should call next with error on exception", async () => {
        const error = new Error("Boom");
        (Journal.findOne as jest.Mock).mockRejectedValue(error);

        await addPoints(req as Request, res as Response, next);

        expect(next).toHaveBeenCalledWith(error);
        expect(logger.error).toHaveBeenCalledWith(
            "Erreur lors de l'ajout de points de l'utilisateur",
            expect.objectContaining({
                error: "Boom",
                user_id: "1",
                body: req.body,
            })
        );
    });
=======
	let req: Partial<Request>;
	let res: Partial<Response>;
	let next: NextFunction;

	const mockUser = {
		id: 1,
		increment: jest.fn(),
		reload: jest.fn(),
		dataValues: { points: 100 },
	};

	beforeEach(() => {
		req = {
			user: {
				id: 1,
				login: "testuser",
				email: "test@example.com",
				password: "hashed_password",
				hasPremium: false,
				has2FA: false,
				twoFactorSecret: null,
				isBlocked: false,
				notify: false,
				hourNotify: null,
				failedLoginAttempts: 0,
				blockedUntil: null,
				points: 0,
			} as UserAttributes,
			body: {
				id_journal: 1,
			},
		};

		res = {
			status: jest.fn().mockReturnThis(),
			json: jest.fn(),
		};

		next = jest.fn();
	});

	afterEach(() => {
		jest.clearAllMocks();
	});

	it("should return 401 if user is not authenticated", async () => {
		req.user = undefined;

		await addPoints(req as Request, res as Response, next);

		expect(res.status).toHaveBeenCalledWith(401);
		expect(res.json).toHaveBeenCalledWith({ message: "Non autorisé" });
	});

	it("should return 404 if journal not found", async () => {
		(Journal.findOne as jest.Mock).mockResolvedValue(null);

		await addPoints(req as Request, res as Response, next);

		expect(res.status).toHaveBeenCalledWith(404);
		expect(res.json).toHaveBeenCalledWith({
			message: "Journal non trouvé",
		});
	});

	it("should return 404 if user not found", async () => {
		(Journal.findOne as jest.Mock).mockResolvedValue({
			update: jest.fn(),
			consumed: false,
		});
		(User.findByPk as jest.Mock).mockResolvedValue(null);

		await addPoints(req as Request, res as Response, next);

		expect(res.status).toHaveBeenCalledWith(404);
		expect(res.json).toHaveBeenCalledWith({
			message: "Utilisateur non trouvé",
		});
	});

	it("should add 25 points if journal not consumed", async () => {
		const mockJournal = { update: jest.fn(), consumed: false };

		(Journal.findOne as jest.Mock).mockResolvedValue(mockJournal);
		(User.findByPk as jest.Mock).mockResolvedValue(mockUser);

		await addPoints(req as Request, res as Response, next);

		expect(mockJournal.update).toHaveBeenCalledWith({ have_points: true });
		expect(mockUser.increment).toHaveBeenCalledWith("points", { by: 25 });
		expect(mockUser.reload).toHaveBeenCalled();
		expect(res.status).toHaveBeenCalledWith(200);
		expect(res.json).toHaveBeenCalledWith({
			message: "Objectif accompli ! 25 points ajoutés",
			totalPoints: 100,
		});
	});

	it("should add 15 points if journal is consumed", async () => {
		const mockJournal = { update: jest.fn(), consumed: true };

		(Journal.findOne as jest.Mock).mockResolvedValue(mockJournal);
		(User.findByPk as jest.Mock).mockResolvedValue(mockUser);

		await addPoints(req as Request, res as Response, next);

		expect(mockJournal.update).toHaveBeenCalledWith({ have_points: true });
		expect(mockUser.increment).toHaveBeenCalledWith("points", { by: 15 });
		expect(mockUser.reload).toHaveBeenCalled();
		expect(res.status).toHaveBeenCalledWith(200);
		expect(res.json).toHaveBeenCalledWith({
			message: "Participation enregistrée ! 15 points ajoutés",
			totalPoints: 100,
		});
	});

	it("should call next with error on exception", async () => {
		const error = new Error("Boom");
		(Journal.findOne as jest.Mock).mockRejectedValue(error);

		await addPoints(req as Request, res as Response, next);

		expect(next).toHaveBeenCalledWith(error);
		expect(logger.error).toHaveBeenCalledWith(
			"Erreur lors de l'ajout de points de l'utilisateur",
			expect.objectContaining({
				error: "Boom",
				user_id: 1,
				body: req.body,
			}),
		);
	});
>>>>>>> b1d87b64
});<|MERGE_RESOLUTION|>--- conflicted
+++ resolved
@@ -15,146 +15,12 @@
 }));
 
 describe("addPoints", () => {
-<<<<<<< HEAD
-    let req: Partial<Request>;
-    let res: Partial<Response>;
-    let next: NextFunction;
-
-    const mockUser = {
-        id: "1",
-        increment: jest.fn(),
-        reload: jest.fn(),
-        dataValues: { points: 100 },
-    };
-
-    beforeEach(() => {
-        req = {
-            user: {
-                id: "1",
-                login: "testuser",
-                email: "test@example.com",
-                password: "hashed_password",
-                hasPremium: false,
-                has2FA: false,
-                twoFactorSecret: null,
-                isBlocked: false,
-                notify: false,
-                hourNotify: null,
-                failedLoginAttempts: 0,
-                blockedUntil: null,
-                points: 0,
-            } as UserAttributes,
-            body: {
-                id_journal: "1",
-            },
-        };
-
-        res = {
-            status: jest.fn().mockReturnThis(),
-            json: jest.fn(),
-        };
-
-        next = jest.fn();
-    });
-
-    afterEach(() => {
-        jest.clearAllMocks();
-    });
-
-    it("should return 401 if user is not authenticated", async () => {
-        req.user = undefined;
-
-        await addPoints(req as Request, res as Response, next);
-
-        expect(res.status).toHaveBeenCalledWith(401);
-        expect(res.json).toHaveBeenCalledWith({ message: "Non autorisé" });
-    });
-
-    it("should return 404 if journal not found", async () => {
-        (Journal.findOne as jest.Mock).mockResolvedValue(null);
-
-        await addPoints(req as Request, res as Response, next);
-
-        expect(res.status).toHaveBeenCalledWith(404);
-        expect(res.json).toHaveBeenCalledWith({
-            message: "Journal non trouvé",
-        });
-    });
-
-    it("should return 404 if user not found", async () => {
-        (Journal.findOne as jest.Mock).mockResolvedValue({
-            update: jest.fn(),
-            consumed: false,
-        });
-        (User.findByPk as jest.Mock).mockResolvedValue(null);
-
-        await addPoints(req as Request, res as Response, next);
-
-        expect(res.status).toHaveBeenCalledWith(404);
-        expect(res.json).toHaveBeenCalledWith({
-            message: "Utilisateur non trouvé",
-        });
-    });
-
-    it("should add 25 points if journal not consumed", async () => {
-        const mockJournal = { update: jest.fn(), consumed: false };
-
-        (Journal.findOne as jest.Mock).mockResolvedValue(mockJournal);
-        (User.findByPk as jest.Mock).mockResolvedValue(mockUser);
-
-        await addPoints(req as Request, res as Response, next);
-
-        expect(mockJournal.update).toHaveBeenCalledWith({ have_points: true });
-        expect(mockUser.increment).toHaveBeenCalledWith("points", { by: 25 });
-        expect(mockUser.reload).toHaveBeenCalled();
-        expect(res.status).toHaveBeenCalledWith(200);
-        expect(res.json).toHaveBeenCalledWith({
-            message: "Objectif accompli ! 25 points ajoutés",
-            totalPoints: 100,
-        });
-    });
-
-    it("should add 15 points if journal is consumed", async () => {
-        const mockJournal = { update: jest.fn(), consumed: true };
-
-        (Journal.findOne as jest.Mock).mockResolvedValue(mockJournal);
-        (User.findByPk as jest.Mock).mockResolvedValue(mockUser);
-
-        await addPoints(req as Request, res as Response, next);
-
-        expect(mockJournal.update).toHaveBeenCalledWith({ have_points: true });
-        expect(mockUser.increment).toHaveBeenCalledWith("points", { by: 15 });
-        expect(mockUser.reload).toHaveBeenCalled();
-        expect(res.status).toHaveBeenCalledWith(200);
-        expect(res.json).toHaveBeenCalledWith({
-            message: "Participation enregistrée ! 15 points ajoutés",
-            totalPoints: 100,
-        });
-    });
-
-    it("should call next with error on exception", async () => {
-        const error = new Error("Boom");
-        (Journal.findOne as jest.Mock).mockRejectedValue(error);
-
-        await addPoints(req as Request, res as Response, next);
-
-        expect(next).toHaveBeenCalledWith(error);
-        expect(logger.error).toHaveBeenCalledWith(
-            "Erreur lors de l'ajout de points de l'utilisateur",
-            expect.objectContaining({
-                error: "Boom",
-                user_id: "1",
-                body: req.body,
-            })
-        );
-    });
-=======
 	let req: Partial<Request>;
 	let res: Partial<Response>;
 	let next: NextFunction;
 
 	const mockUser = {
-		id: 1,
+		id: "1",
 		increment: jest.fn(),
 		reload: jest.fn(),
 		dataValues: { points: 100 },
@@ -163,7 +29,7 @@
 	beforeEach(() => {
 		req = {
 			user: {
-				id: 1,
+				id: "1",
 				login: "testuser",
 				email: "test@example.com",
 				password: "hashed_password",
@@ -178,7 +44,7 @@
 				points: 0,
 			} as UserAttributes,
 			body: {
-				id_journal: 1,
+				id_journal: "1",
 			},
 		};
 
@@ -276,10 +142,9 @@
 			"Erreur lors de l'ajout de points de l'utilisateur",
 			expect.objectContaining({
 				error: "Boom",
-				user_id: 1,
+				user_id: "1",
 				body: req.body,
 			}),
 		);
 	});
->>>>>>> b1d87b64
 });