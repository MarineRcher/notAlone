--- conflicted
+++ resolved
@@ -17,126 +17,8 @@
 };
 
 describe("Premium Controllers", () => {
-<<<<<<< HEAD
-    const mockUser = {
-        id: "1",
-        login: "Athena",
-        has2FA: true,
-        notify: false,
-        hourNotify: null,
-        hasPremium: false,
-    };
-
-    const mockToken = "jwt-token";
-
-    beforeEach(() => {
-        jest.clearAllMocks();
-    });
-
-    describe("activatePremium", () => {
-        it("should activate premium and return token", async () => {
-            (User.findByPk as jest.Mock).mockResolvedValue({ ...mockUser });
-            (User.update as jest.Mock).mockResolvedValue([1]);
-            (generateToken as jest.Mock).mockReturnValue(mockToken);
-
-            const req = {
-                user: { id: mockUser.id },
-            } as Request;
-
-            const res = mockRes();
-            const next = jest.fn();
-
-            await activatePremium(req, res as Response, next);
-
-            expect(User.findByPk).toHaveBeenCalledWith(mockUser.id, {
-                raw: true,
-            });
-            expect(User.update).toHaveBeenCalledWith(
-                { hasPremium: true },
-                { where: { id: mockUser.id } }
-            );
-            expect(generateToken).toHaveBeenCalledWith(
-                expect.objectContaining({
-                    hasPremium: true,
-                    id: mockUser.id,
-                    login: mockUser.login,
-                }),
-                "24h"
-            );
-            expect(res.status).toHaveBeenCalledWith(200);
-            expect(res.json).toHaveBeenCalledWith({
-                message: "Version premium ajouté avec succès",
-                token: mockToken,
-            });
-        });
-
-        it("should return 404 if user not found", async () => {
-            (User.findByPk as jest.Mock).mockResolvedValue(null);
-
-            const req = {
-                user: { id: "999" },
-            } as Request;
-            const res = mockRes();
-            const next = jest.fn();
-
-            await activatePremium(req, res as Response, next);
-
-            expect(res.status).toHaveBeenCalledWith(404);
-            expect(res.json).toHaveBeenCalledWith({
-                message: "Utilisateur introuvable",
-            });
-        });
-    });
-
-    describe("deactivatePremium", () => {
-        it("should deactivate premium and return token", async () => {
-            (User.findByPk as jest.Mock).mockResolvedValue({
-                ...mockUser,
-                hasPremium: true,
-            });
-            (User.update as jest.Mock).mockResolvedValue([1]);
-            (generateToken as jest.Mock).mockReturnValue(mockToken);
-
-            const req = {
-                user: { id: mockUser.id },
-            } as Request;
-
-            const res = mockRes();
-            const next = jest.fn();
-
-            await deactivatePremium(req, res as Response, next);
-
-            expect(User.update).toHaveBeenCalledWith(
-                { hasPremium: false },
-                { where: { id: mockUser.id } }
-            );
-            expect(generateToken).toHaveBeenCalledWith(
-                expect.objectContaining({
-                    hasPremium: false,
-                }),
-                "24h"
-            );
-            expect(res.status).toHaveBeenCalledWith(200);
-            expect(res.json).toHaveBeenCalledWith({
-                message: "Version premium supprimé avec succès",
-                token: mockToken,
-            });
-        });
-
-        it("should return 401 if user is not authenticated", async () => {
-            const req = { user: null } as unknown as Request;
-            const res = mockRes();
-            const next = jest.fn();
-
-            await deactivatePremium(req, res as Response, next);
-
-            expect(res.status).toHaveBeenCalledWith(401);
-            expect(res.json).toHaveBeenCalledWith({ message: "Non autorisé" });
-        });
-    });
-=======
 	const mockUser = {
-		id: 1,
+		id: "1",
 		login: "Athena",
 		has2FA: true,
 		notify: false,
@@ -191,7 +73,7 @@
 			(User.findByPk as jest.Mock).mockResolvedValue(null);
 
 			const req = {
-				user: { id: 999 },
+				user: { id: "999" },
 			} as Request;
 			const res = mockRes();
 			const next = jest.fn();
@@ -251,5 +133,4 @@
 			expect(res.json).toHaveBeenCalledWith({ message: "Non autorisé" });
 		});
 	});
->>>>>>> b1d87b64
 });