import { Request, Response, NextFunction } from "express";
import { changeEmail } from "../../../../src/controllers/user/emailController";
import User from "../../../../src/models/User";

jest.mock("../../../../src/models/User");

const mockRes = () => {
	const res = {} as Response;
	res.status = jest.fn().mockReturnValue(res);
	res.json = jest.fn().mockReturnValue(res);
	return res;
};

const mockNext: NextFunction = jest.fn();

describe("changeEmail controller", () => {
<<<<<<< HEAD
    beforeEach(() => {
        jest.clearAllMocks();
    });

    it("should return 401 if user is not authenticated", async () => {
        const req = { user: null } as unknown as Request;
        const res = mockRes();

        await changeEmail(req, res, mockNext);

        expect(res.status).toHaveBeenCalledWith(401);
        expect(res.json).toHaveBeenCalledWith({ message: "Non autorisé" });
    });

    it("should return 400 if newEmail is missing", async () => {
        const req = {
            user: { id: "1" },
            body: {},
        } as Request;
        const res = mockRes();

        await changeEmail(req, res, mockNext);

        expect(res.status).toHaveBeenCalledWith(400);
        expect(res.json).toHaveBeenCalledWith({
            message: "Le nouveau email est requis",
        });
    });

    it("should return 400 if newEmail format is invalid", async () => {
        const req = {
            user: { id: "1" },
            body: { newEmail: "bad-email" },
        } as Request;
        const res = mockRes();

        await changeEmail(req, res, mockNext);

        expect(res.status).toHaveBeenCalledWith(400);
        expect(res.json).toHaveBeenCalledWith({
            message: "Format d'email invalide",
        });
    });

    it("should return 404 if user is not found", async () => {
        const req = {
            user: { id: "1" },
            body: { newEmail: "test@example.com" },
        } as Request;
        const res = mockRes();

        (User.findByPk as jest.Mock).mockResolvedValue(null);

        await changeEmail(req, res, mockNext);

        expect(res.status).toHaveBeenCalledWith(404);
        expect(res.json).toHaveBeenCalledWith({
            message: "Utilisateur introuvable",
        });
    });

    it("should return 409 if email is already in use", async () => {
        const req = {
            user: { id: "1" },
            body: { newEmail: "test@example.com" },
        } as Request;
        const res = mockRes();

        (User.findByPk as jest.Mock).mockResolvedValue({ id: "1" });
        (User.findOne as jest.Mock).mockResolvedValue({
            id: 2,
            email: "test@example.com",
        });

        await changeEmail(req, res, mockNext);

        expect(res.status).toHaveBeenCalledWith(409);
        expect(res.json).toHaveBeenCalledWith({
            message: "L'email est déjà utilisé",
        });
    });

    it("should update email successfully and return 200", async () => {
        const req = {
            user: { id: "1" },
            body: { newEmail: "new@example.com" },
        } as Request;
        const res = mockRes();

        (User.findByPk as jest.Mock).mockResolvedValue({ id: "1" });
        (User.findOne as jest.Mock).mockResolvedValue(null);
        (User.update as jest.Mock).mockResolvedValue([1]);

        await changeEmail(req, res, mockNext);

        expect(User.update).toHaveBeenCalledWith(
            { email: "new@example.com" },
            { where: { id: "1" } }
        );
        expect(res.status).toHaveBeenCalledWith(200);
        expect(res.json).toHaveBeenCalledWith({
            message: "Email modifié avec succès",
        });
    });

    it("should handle unexpected errors and call next()", async () => {
        const req = {
            user: { id: "1" },
            body: { newEmail: "new@example.com" },
        } as Request;
        const res = mockRes();
        const error = new Error("DB failure");

        (User.findByPk as jest.Mock).mockRejectedValue(error);

        await changeEmail(req, res, mockNext);

        expect(mockNext).toHaveBeenCalledWith(error);
    });
=======
	beforeEach(() => {
		jest.clearAllMocks();
	});

	it("should return 401 if user is not authenticated", async () => {
		const req = { user: null } as unknown as Request;
		const res = mockRes();

		await changeEmail(req, res, mockNext);

		expect(res.status).toHaveBeenCalledWith(401);
		expect(res.json).toHaveBeenCalledWith({ message: "Non autorisé" });
	});

	it("should return 400 if newEmail is missing", async () => {
		const req = {
			user: { id: 1 },
			body: {},
		} as Request;
		const res = mockRes();

		await changeEmail(req, res, mockNext);

		expect(res.status).toHaveBeenCalledWith(400);
		expect(res.json).toHaveBeenCalledWith({
			message: "Le nouveau email est requis",
		});
	});

	it("should return 400 if newEmail format is invalid", async () => {
		const req = {
			user: { id: 1 },
			body: { newEmail: "bad-email" },
		} as Request;
		const res = mockRes();

		await changeEmail(req, res, mockNext);

		expect(res.status).toHaveBeenCalledWith(400);
		expect(res.json).toHaveBeenCalledWith({
			message: "Format d'email invalide",
		});
	});

	it("should return 404 if user is not found", async () => {
		const req = {
			user: { id: 1 },
			body: { newEmail: "test@example.com" },
		} as Request;
		const res = mockRes();

		(User.findByPk as jest.Mock).mockResolvedValue(null);

		await changeEmail(req, res, mockNext);

		expect(res.status).toHaveBeenCalledWith(404);
		expect(res.json).toHaveBeenCalledWith({
			message: "Utilisateur introuvable",
		});
	});

	it("should return 409 if email is already in use", async () => {
		const req = {
			user: { id: 1 },
			body: { newEmail: "test@example.com" },
		} as Request;
		const res = mockRes();

		(User.findByPk as jest.Mock).mockResolvedValue({ id: 1 });
		(User.findOne as jest.Mock).mockResolvedValue({
			id: 2,
			email: "test@example.com",
		});

		await changeEmail(req, res, mockNext);

		expect(res.status).toHaveBeenCalledWith(409);
		expect(res.json).toHaveBeenCalledWith({
			message: "L'email est déjà utilisé",
		});
	});

	it("should update email successfully and return 200", async () => {
		const req = {
			user: { id: 1 },
			body: { newEmail: "new@example.com" },
		} as Request;
		const res = mockRes();

		(User.findByPk as jest.Mock).mockResolvedValue({ id: 1 });
		(User.findOne as jest.Mock).mockResolvedValue(null);
		(User.update as jest.Mock).mockResolvedValue([1]);

		await changeEmail(req, res, mockNext);

		expect(User.update).toHaveBeenCalledWith(
			{ email: "new@example.com" },
			{ where: { id: 1 } },
		);
		expect(res.status).toHaveBeenCalledWith(200);
		expect(res.json).toHaveBeenCalledWith({
			message: "Email modifié avec succès",
		});
	});

	it("should handle unexpected errors and call next()", async () => {
		const req = {
			user: { id: 1 },
			body: { newEmail: "new@example.com" },
		} as Request;
		const res = mockRes();
		const error = new Error("DB failure");

		(User.findByPk as jest.Mock).mockRejectedValue(error);

		await changeEmail(req, res, mockNext);

		expect(mockNext).toHaveBeenCalledWith(error);
	});
>>>>>>> b1d87b64
});<|MERGE_RESOLUTION|>--- conflicted
+++ resolved
@@ -14,127 +14,6 @@
 const mockNext: NextFunction = jest.fn();
 
 describe("changeEmail controller", () => {
-<<<<<<< HEAD
-    beforeEach(() => {
-        jest.clearAllMocks();
-    });
-
-    it("should return 401 if user is not authenticated", async () => {
-        const req = { user: null } as unknown as Request;
-        const res = mockRes();
-
-        await changeEmail(req, res, mockNext);
-
-        expect(res.status).toHaveBeenCalledWith(401);
-        expect(res.json).toHaveBeenCalledWith({ message: "Non autorisé" });
-    });
-
-    it("should return 400 if newEmail is missing", async () => {
-        const req = {
-            user: { id: "1" },
-            body: {},
-        } as Request;
-        const res = mockRes();
-
-        await changeEmail(req, res, mockNext);
-
-        expect(res.status).toHaveBeenCalledWith(400);
-        expect(res.json).toHaveBeenCalledWith({
-            message: "Le nouveau email est requis",
-        });
-    });
-
-    it("should return 400 if newEmail format is invalid", async () => {
-        const req = {
-            user: { id: "1" },
-            body: { newEmail: "bad-email" },
-        } as Request;
-        const res = mockRes();
-
-        await changeEmail(req, res, mockNext);
-
-        expect(res.status).toHaveBeenCalledWith(400);
-        expect(res.json).toHaveBeenCalledWith({
-            message: "Format d'email invalide",
-        });
-    });
-
-    it("should return 404 if user is not found", async () => {
-        const req = {
-            user: { id: "1" },
-            body: { newEmail: "test@example.com" },
-        } as Request;
-        const res = mockRes();
-
-        (User.findByPk as jest.Mock).mockResolvedValue(null);
-
-        await changeEmail(req, res, mockNext);
-
-        expect(res.status).toHaveBeenCalledWith(404);
-        expect(res.json).toHaveBeenCalledWith({
-            message: "Utilisateur introuvable",
-        });
-    });
-
-    it("should return 409 if email is already in use", async () => {
-        const req = {
-            user: { id: "1" },
-            body: { newEmail: "test@example.com" },
-        } as Request;
-        const res = mockRes();
-
-        (User.findByPk as jest.Mock).mockResolvedValue({ id: "1" });
-        (User.findOne as jest.Mock).mockResolvedValue({
-            id: 2,
-            email: "test@example.com",
-        });
-
-        await changeEmail(req, res, mockNext);
-
-        expect(res.status).toHaveBeenCalledWith(409);
-        expect(res.json).toHaveBeenCalledWith({
-            message: "L'email est déjà utilisé",
-        });
-    });
-
-    it("should update email successfully and return 200", async () => {
-        const req = {
-            user: { id: "1" },
-            body: { newEmail: "new@example.com" },
-        } as Request;
-        const res = mockRes();
-
-        (User.findByPk as jest.Mock).mockResolvedValue({ id: "1" });
-        (User.findOne as jest.Mock).mockResolvedValue(null);
-        (User.update as jest.Mock).mockResolvedValue([1]);
-
-        await changeEmail(req, res, mockNext);
-
-        expect(User.update).toHaveBeenCalledWith(
-            { email: "new@example.com" },
-            { where: { id: "1" } }
-        );
-        expect(res.status).toHaveBeenCalledWith(200);
-        expect(res.json).toHaveBeenCalledWith({
-            message: "Email modifié avec succès",
-        });
-    });
-
-    it("should handle unexpected errors and call next()", async () => {
-        const req = {
-            user: { id: "1" },
-            body: { newEmail: "new@example.com" },
-        } as Request;
-        const res = mockRes();
-        const error = new Error("DB failure");
-
-        (User.findByPk as jest.Mock).mockRejectedValue(error);
-
-        await changeEmail(req, res, mockNext);
-
-        expect(mockNext).toHaveBeenCalledWith(error);
-    });
-=======
 	beforeEach(() => {
 		jest.clearAllMocks();
 	});
@@ -151,7 +30,7 @@
 
 	it("should return 400 if newEmail is missing", async () => {
 		const req = {
-			user: { id: 1 },
+			user: { id: "1" },
 			body: {},
 		} as Request;
 		const res = mockRes();
@@ -166,7 +45,7 @@
 
 	it("should return 400 if newEmail format is invalid", async () => {
 		const req = {
-			user: { id: 1 },
+			user: { id: "1" },
 			body: { newEmail: "bad-email" },
 		} as Request;
 		const res = mockRes();
@@ -181,7 +60,7 @@
 
 	it("should return 404 if user is not found", async () => {
 		const req = {
-			user: { id: 1 },
+			user: { id: "1" },
 			body: { newEmail: "test@example.com" },
 		} as Request;
 		const res = mockRes();
@@ -198,12 +77,12 @@
 
 	it("should return 409 if email is already in use", async () => {
 		const req = {
-			user: { id: 1 },
+			user: { id: "1" },
 			body: { newEmail: "test@example.com" },
 		} as Request;
 		const res = mockRes();
 
-		(User.findByPk as jest.Mock).mockResolvedValue({ id: 1 });
+		(User.findByPk as jest.Mock).mockResolvedValue({ id: "1" });
 		(User.findOne as jest.Mock).mockResolvedValue({
 			id: 2,
 			email: "test@example.com",
@@ -219,12 +98,12 @@
 
 	it("should update email successfully and return 200", async () => {
 		const req = {
-			user: { id: 1 },
+			user: { id: "1" },
 			body: { newEmail: "new@example.com" },
 		} as Request;
 		const res = mockRes();
 
-		(User.findByPk as jest.Mock).mockResolvedValue({ id: 1 });
+		(User.findByPk as jest.Mock).mockResolvedValue({ id: "1" });
 		(User.findOne as jest.Mock).mockResolvedValue(null);
 		(User.update as jest.Mock).mockResolvedValue([1]);
 
@@ -232,7 +111,7 @@
 
 		expect(User.update).toHaveBeenCalledWith(
 			{ email: "new@example.com" },
-			{ where: { id: 1 } },
+			{ where: { id: "1" } },
 		);
 		expect(res.status).toHaveBeenCalledWith(200);
 		expect(res.json).toHaveBeenCalledWith({
@@ -242,7 +121,7 @@
 
 	it("should handle unexpected errors and call next()", async () => {
 		const req = {
-			user: { id: 1 },
+			user: { id: "1" },
 			body: { newEmail: "new@example.com" },
 		} as Request;
 		const res = mockRes();
@@ -254,5 +133,4 @@
 
 		expect(mockNext).toHaveBeenCalledWith(error);
 	});
->>>>>>> b1d87b64
 });