import { Request, Response, NextFunction } from "express";
import {
	generate2FASecret,
	verify2FASetup,
	verify2FALogin,
	disable2FA,
} from "../../../../src/controllers/auth/twoFactorAuthController";
import User from "../../../../src/models/User";
import { TwoFactorService } from "../../../../src/services/TwoFactorServices";
import * as jwt from "jsonwebtoken";
import * as JwtService from "../../../../src/services/JwtServices";

// Mocks
jest.mock("../../../../src/models/User");
jest.mock("../../../../src/services/TwoFactorServices");
jest.mock("../../../../src/services/JwtServices");
jest.mock("jsonwebtoken");

const mockJson = jest.fn();
const mockStatus = jest.fn(() => ({ json: mockJson }));
const mockRes = { status: mockStatus } as unknown as Response;
const mockNext = jest.fn();

describe("2FA Controller", () => {
<<<<<<< HEAD
    afterEach(() => {
        jest.clearAllMocks();
    });

    describe("generate2FASecret", () => {
        it("should return 200 and QR code for valid user", async () => {
            const mockReq = { user: { id: "1" } } as Request;

            (User.findByPk as jest.Mock).mockResolvedValue({
                id: "1",
                email: "user@example.com",
            });
            (
                TwoFactorService.prototype.generateSecret as jest.Mock
            ).mockResolvedValue({
                base32: "SECRET",
                otpauth_url: "otpauth://test",
                qrCode: "data:image/png;base64,test",
            });
            (JwtService.generateToken as jest.Mock).mockReturnValue(
                "temp.jwt.token"
            );

            await generate2FASecret(mockReq, mockRes, mockNext);

            expect(mockStatus).toHaveBeenCalledWith(200);
            expect(mockJson).toHaveBeenCalledWith(
                expect.objectContaining({
                    tempToken: "temp.jwt.token",
                    qrCodeUrl: "data:image/png;base64,test",
                    secret: "SECRET",
                })
            );
        });

        it("should return 404 if user not found", async () => {
            const mockReq = { user: { id: "999" } } as Request;
            (User.findByPk as jest.Mock).mockResolvedValue(null);

            await generate2FASecret(mockReq, mockRes, mockNext);
            expect(mockStatus).toHaveBeenCalledWith(404);
        });
    });

    describe("verify2FASetup", () => {
        it("should verify OTP and update user", async () => {
            const mockReq = {
                body: { token: "token", otp: "123456" },
                ip: "127.0.0.1",
            } as Request;

            const decoded = {
                setupPhase: true,
                secret: "SECRET",
                userId: "1",
            };

            (jwt.verify as jest.Mock).mockReturnValue(decoded);
            (TwoFactorService.prototype.verifyOTP as jest.Mock).mockReturnValue(
                true
            );

            (User.findByPk as jest.Mock).mockResolvedValue({
                id: "1",
                login: "user1",
                notify: true,
                hourNotify: "08:00",
                hasPremium: true,
            });
            (User.update as jest.Mock).mockResolvedValue(["1"]);

            await verify2FASetup(mockReq, mockRes, mockNext);

            expect(User.update).toHaveBeenCalledWith(
                {
                    twoFactorSecret: "SECRET",
                    has2FA: true,
                },
                {
                    where: { id: "1" },
                }
            );

            expect(mockStatus).toHaveBeenCalledWith(200);
            expect(mockJson).toHaveBeenCalledWith(
                expect.objectContaining({
                    message:
                        "L'authentification à deux facteurs a été activée avec succès",
                    newToken: expect.any(String),
                })
            );
        });

        it("should return 400 if OTP invalid", async () => {
            const mockReq = {
                body: { token: "token", otp: "abc" },
                ip: "127.0.0.1",
            } as Request;

            await verify2FASetup(mockReq, mockRes, mockNext);
            expect(mockStatus).toHaveBeenCalledWith(400);
        });

        it("should return 400 if token invalid", async () => {
            const mockReq = {
                body: { token: "token", otp: "123456" },
            } as Request;

            (jwt.verify as jest.Mock).mockReturnValue({ setupPhase: false });

            await verify2FASetup(mockReq, mockRes, mockNext);
            expect(mockStatus).toHaveBeenCalledWith(400);
        });
    });

    describe("verify2FALogin", () => {
        it("should return 200 and token if OTP valid", async () => {
            const mockReq = {
                body: { tempToken: "token", otp: "123456" },
                ip: "127.0.0.1",
            } as Request;

            const decoded = { requiresTwoFactor: true, id: "1" };
            const mockUser = {
                id: "1",
                login: "user1",
                password: "secret",
                twoFactorSecret: "SECRET",
            };

            (jwt.verify as jest.Mock).mockReturnValue(decoded);
            (User.findByPk as jest.Mock).mockResolvedValue(mockUser);
            (TwoFactorService.prototype.verifyOTP as jest.Mock).mockReturnValue(
                true
            );
            (JwtService.generateToken as jest.Mock).mockReturnValue(
                "final.jwt.token"
            );

            await verify2FALogin(mockReq, mockRes, mockNext);
            expect(mockStatus).toHaveBeenCalledWith(200);
            expect(mockJson).toHaveBeenCalledWith(
                expect.objectContaining({
                    token: "final.jwt.token",
                })
            );
        });

        it("should return 401 if OTP invalid", async () => {
            const mockReq = {
                body: { tempToken: "token", otp: "123456" },
                ip: "127.0.0.1",
            } as Request;

            const decoded = { requiresTwoFactor: true, id: "1" };
            const mockUser = {
                id: "1",
                login: "user1",
                password: "secret",
                twoFactorSecret: "SECRET",
            };

            (jwt.verify as jest.Mock).mockReturnValue(decoded);
            (User.findByPk as jest.Mock).mockResolvedValue(mockUser);
            (TwoFactorService.prototype.verifyOTP as jest.Mock).mockReturnValue(
                false
            );

            await verify2FALogin(mockReq, mockRes, mockNext);
            expect(mockStatus).toHaveBeenCalledWith(401);
        });
    });

    describe("disable2FA", () => {
        it("should disable 2FA successfully", async () => {
            const mockReq = {
                body: { userId: "1", otp: "123456" },
            } as Request;

            const mockUser = {
                id: "1",
                twoFactorSecret: "SECRET",
                has2FA: true,
            };

            (User.findByPk as jest.Mock).mockResolvedValue(mockUser);
            (TwoFactorService.prototype.verifyOTP as jest.Mock).mockReturnValue(
                true
            );
            (User.update as jest.Mock).mockResolvedValue([1]);

            await disable2FA(mockReq, mockRes, mockNext);
            expect(mockStatus).toHaveBeenCalledWith(200);
        });

        it("should return 404 if user not found", async () => {
            const mockReq = {
                body: { userId: "99", otp: "123456" },
            } as Request;

            (User.findByPk as jest.Mock).mockResolvedValue(null);

            await disable2FA(mockReq, mockRes, mockNext);
            expect(mockStatus).toHaveBeenCalledWith(404);
        });

        it("should return 401 if OTP invalid", async () => {
            const mockReq = {
                body: { userId: 1, otp: "123456" },
            } as Request;

            const mockUser = {
                id: "1",
                twoFactorSecret: "SECRET",
                has2FA: true,
            };

            (User.findByPk as jest.Mock).mockResolvedValue(mockUser);
            (TwoFactorService.prototype.verifyOTP as jest.Mock).mockReturnValue(
                false
            );

            await disable2FA(mockReq, mockRes, mockNext);
            expect(mockStatus).toHaveBeenCalledWith(401);
        });
    });
=======
	afterEach(() => {
		jest.clearAllMocks();
	});

	describe("generate2FASecret", () => {
		it("should return 200 and QR code for valid user", async () => {
			const mockReq = { user: { id: 1 } } as Request;

			(User.findByPk as jest.Mock).mockResolvedValue({
				id: 1,
				email: "user@example.com",
			});
			(
				TwoFactorService.prototype.generateSecret as jest.Mock
			).mockResolvedValue({
				base32: "SECRET",
				otpauth_url: "otpauth://test",
				qrCode: "data:image/png;base64,test",
			});
			(JwtService.generateToken as jest.Mock).mockReturnValue("temp.jwt.token");

			await generate2FASecret(mockReq, mockRes, mockNext);

			expect(mockStatus).toHaveBeenCalledWith(200);
			expect(mockJson).toHaveBeenCalledWith(
				expect.objectContaining({
					tempToken: "temp.jwt.token",
					qrCodeUrl: "data:image/png;base64,test",
					secret: "SECRET",
				}),
			);
		});

		it("should return 404 if user not found", async () => {
			const mockReq = { user: { id: 999 } } as Request;
			(User.findByPk as jest.Mock).mockResolvedValue(null);

			await generate2FASecret(mockReq, mockRes, mockNext);
			expect(mockStatus).toHaveBeenCalledWith(404);
		});
	});

	describe("verify2FASetup", () => {
		it("should verify OTP and update user", async () => {
			const mockReq = {
				body: { token: "token", otp: "123456" },
				ip: "127.0.0.1",
			} as Request;

			const decoded = {
				setupPhase: true,
				secret: "SECRET",
				userId: 1,
			};

			(jwt.verify as jest.Mock).mockReturnValue(decoded);
			(TwoFactorService.prototype.verifyOTP as jest.Mock).mockReturnValue(true);

			(User.findByPk as jest.Mock).mockResolvedValue({
				id: 1,
				login: "user1",
				notify: true,
				hourNotify: "08:00",
				hasPremium: true,
			});
			(User.update as jest.Mock).mockResolvedValue([1]);

			await verify2FASetup(mockReq, mockRes, mockNext);

			expect(User.update).toHaveBeenCalledWith(
				{
					twoFactorSecret: "SECRET",
					has2FA: true,
				},
				{
					where: { id: 1 },
				},
			);

			expect(mockStatus).toHaveBeenCalledWith(200);
			expect(mockJson).toHaveBeenCalledWith(
				expect.objectContaining({
					message:
						"L'authentification à deux facteurs a été activée avec succès",
					newToken: expect.any(String),
				}),
			);
		});

		it("should return 400 if OTP invalid", async () => {
			const mockReq = {
				body: { token: "token", otp: "abc" },
				ip: "127.0.0.1",
			} as Request;

			await verify2FASetup(mockReq, mockRes, mockNext);
			expect(mockStatus).toHaveBeenCalledWith(400);
		});

		it("should return 400 if token invalid", async () => {
			const mockReq = {
				body: { token: "token", otp: "123456" },
			} as Request;

			(jwt.verify as jest.Mock).mockReturnValue({ setupPhase: false });

			await verify2FASetup(mockReq, mockRes, mockNext);
			expect(mockStatus).toHaveBeenCalledWith(400);
		});
	});

	describe("verify2FALogin", () => {
		it("should return 200 and token if OTP valid", async () => {
			const mockReq = {
				body: { tempToken: "token", otp: "123456" },
				ip: "127.0.0.1",
			} as Request;

			const decoded = { requiresTwoFactor: true, id: 1 };
			const mockUser = {
				id: 1,
				login: "user1",
				password: "secret",
				twoFactorSecret: "SECRET",
			};

			(jwt.verify as jest.Mock).mockReturnValue(decoded);
			(User.findByPk as jest.Mock).mockResolvedValue(mockUser);
			(TwoFactorService.prototype.verifyOTP as jest.Mock).mockReturnValue(true);
			(JwtService.generateToken as jest.Mock).mockReturnValue(
				"final.jwt.token",
			);

			await verify2FALogin(mockReq, mockRes, mockNext);
			expect(mockStatus).toHaveBeenCalledWith(200);
			expect(mockJson).toHaveBeenCalledWith(
				expect.objectContaining({
					token: "final.jwt.token",
				}),
			);
		});

		it("should return 401 if OTP invalid", async () => {
			const mockReq = {
				body: { tempToken: "token", otp: "123456" },
				ip: "127.0.0.1",
			} as Request;

			const decoded = { requiresTwoFactor: true, id: 1 };
			const mockUser = {
				id: 1,
				login: "user1",
				password: "secret",
				twoFactorSecret: "SECRET",
			};

			(jwt.verify as jest.Mock).mockReturnValue(decoded);
			(User.findByPk as jest.Mock).mockResolvedValue(mockUser);
			(TwoFactorService.prototype.verifyOTP as jest.Mock).mockReturnValue(
				false,
			);

			await verify2FALogin(mockReq, mockRes, mockNext);
			expect(mockStatus).toHaveBeenCalledWith(401);
		});
	});

	describe("disable2FA", () => {
		it("should disable 2FA successfully", async () => {
			const mockReq = {
				body: { userId: 1, otp: "123456" },
			} as Request;

			const mockUser = {
				id: 1,
				twoFactorSecret: "SECRET",
				has2FA: true,
			};

			(User.findByPk as jest.Mock).mockResolvedValue(mockUser);
			(TwoFactorService.prototype.verifyOTP as jest.Mock).mockReturnValue(true);
			(User.update as jest.Mock).mockResolvedValue([1]);

			await disable2FA(mockReq, mockRes, mockNext);
			expect(mockStatus).toHaveBeenCalledWith(200);
		});

		it("should return 404 if user not found", async () => {
			const mockReq = {
				body: { userId: 99, otp: "123456" },
			} as Request;

			(User.findByPk as jest.Mock).mockResolvedValue(null);

			await disable2FA(mockReq, mockRes, mockNext);
			expect(mockStatus).toHaveBeenCalledWith(404);
		});

		it("should return 401 if OTP invalid", async () => {
			const mockReq = {
				body: { userId: 1, otp: "123456" },
			} as Request;

			const mockUser = {
				id: 1,
				twoFactorSecret: "SECRET",
				has2FA: true,
			};

			(User.findByPk as jest.Mock).mockResolvedValue(mockUser);
			(TwoFactorService.prototype.verifyOTP as jest.Mock).mockReturnValue(
				false,
			);

			await disable2FA(mockReq, mockRes, mockNext);
			expect(mockStatus).toHaveBeenCalledWith(401);
		});
	});
>>>>>>> b1d87b64
});<|MERGE_RESOLUTION|>--- conflicted
+++ resolved
@@ -22,244 +22,16 @@
 const mockNext = jest.fn();
 
 describe("2FA Controller", () => {
-<<<<<<< HEAD
-    afterEach(() => {
-        jest.clearAllMocks();
-    });
-
-    describe("generate2FASecret", () => {
-        it("should return 200 and QR code for valid user", async () => {
-            const mockReq = { user: { id: "1" } } as Request;
-
-            (User.findByPk as jest.Mock).mockResolvedValue({
-                id: "1",
-                email: "user@example.com",
-            });
-            (
-                TwoFactorService.prototype.generateSecret as jest.Mock
-            ).mockResolvedValue({
-                base32: "SECRET",
-                otpauth_url: "otpauth://test",
-                qrCode: "data:image/png;base64,test",
-            });
-            (JwtService.generateToken as jest.Mock).mockReturnValue(
-                "temp.jwt.token"
-            );
-
-            await generate2FASecret(mockReq, mockRes, mockNext);
-
-            expect(mockStatus).toHaveBeenCalledWith(200);
-            expect(mockJson).toHaveBeenCalledWith(
-                expect.objectContaining({
-                    tempToken: "temp.jwt.token",
-                    qrCodeUrl: "data:image/png;base64,test",
-                    secret: "SECRET",
-                })
-            );
-        });
-
-        it("should return 404 if user not found", async () => {
-            const mockReq = { user: { id: "999" } } as Request;
-            (User.findByPk as jest.Mock).mockResolvedValue(null);
-
-            await generate2FASecret(mockReq, mockRes, mockNext);
-            expect(mockStatus).toHaveBeenCalledWith(404);
-        });
-    });
-
-    describe("verify2FASetup", () => {
-        it("should verify OTP and update user", async () => {
-            const mockReq = {
-                body: { token: "token", otp: "123456" },
-                ip: "127.0.0.1",
-            } as Request;
-
-            const decoded = {
-                setupPhase: true,
-                secret: "SECRET",
-                userId: "1",
-            };
-
-            (jwt.verify as jest.Mock).mockReturnValue(decoded);
-            (TwoFactorService.prototype.verifyOTP as jest.Mock).mockReturnValue(
-                true
-            );
-
-            (User.findByPk as jest.Mock).mockResolvedValue({
-                id: "1",
-                login: "user1",
-                notify: true,
-                hourNotify: "08:00",
-                hasPremium: true,
-            });
-            (User.update as jest.Mock).mockResolvedValue(["1"]);
-
-            await verify2FASetup(mockReq, mockRes, mockNext);
-
-            expect(User.update).toHaveBeenCalledWith(
-                {
-                    twoFactorSecret: "SECRET",
-                    has2FA: true,
-                },
-                {
-                    where: { id: "1" },
-                }
-            );
-
-            expect(mockStatus).toHaveBeenCalledWith(200);
-            expect(mockJson).toHaveBeenCalledWith(
-                expect.objectContaining({
-                    message:
-                        "L'authentification à deux facteurs a été activée avec succès",
-                    newToken: expect.any(String),
-                })
-            );
-        });
-
-        it("should return 400 if OTP invalid", async () => {
-            const mockReq = {
-                body: { token: "token", otp: "abc" },
-                ip: "127.0.0.1",
-            } as Request;
-
-            await verify2FASetup(mockReq, mockRes, mockNext);
-            expect(mockStatus).toHaveBeenCalledWith(400);
-        });
-
-        it("should return 400 if token invalid", async () => {
-            const mockReq = {
-                body: { token: "token", otp: "123456" },
-            } as Request;
-
-            (jwt.verify as jest.Mock).mockReturnValue({ setupPhase: false });
-
-            await verify2FASetup(mockReq, mockRes, mockNext);
-            expect(mockStatus).toHaveBeenCalledWith(400);
-        });
-    });
-
-    describe("verify2FALogin", () => {
-        it("should return 200 and token if OTP valid", async () => {
-            const mockReq = {
-                body: { tempToken: "token", otp: "123456" },
-                ip: "127.0.0.1",
-            } as Request;
-
-            const decoded = { requiresTwoFactor: true, id: "1" };
-            const mockUser = {
-                id: "1",
-                login: "user1",
-                password: "secret",
-                twoFactorSecret: "SECRET",
-            };
-
-            (jwt.verify as jest.Mock).mockReturnValue(decoded);
-            (User.findByPk as jest.Mock).mockResolvedValue(mockUser);
-            (TwoFactorService.prototype.verifyOTP as jest.Mock).mockReturnValue(
-                true
-            );
-            (JwtService.generateToken as jest.Mock).mockReturnValue(
-                "final.jwt.token"
-            );
-
-            await verify2FALogin(mockReq, mockRes, mockNext);
-            expect(mockStatus).toHaveBeenCalledWith(200);
-            expect(mockJson).toHaveBeenCalledWith(
-                expect.objectContaining({
-                    token: "final.jwt.token",
-                })
-            );
-        });
-
-        it("should return 401 if OTP invalid", async () => {
-            const mockReq = {
-                body: { tempToken: "token", otp: "123456" },
-                ip: "127.0.0.1",
-            } as Request;
-
-            const decoded = { requiresTwoFactor: true, id: "1" };
-            const mockUser = {
-                id: "1",
-                login: "user1",
-                password: "secret",
-                twoFactorSecret: "SECRET",
-            };
-
-            (jwt.verify as jest.Mock).mockReturnValue(decoded);
-            (User.findByPk as jest.Mock).mockResolvedValue(mockUser);
-            (TwoFactorService.prototype.verifyOTP as jest.Mock).mockReturnValue(
-                false
-            );
-
-            await verify2FALogin(mockReq, mockRes, mockNext);
-            expect(mockStatus).toHaveBeenCalledWith(401);
-        });
-    });
-
-    describe("disable2FA", () => {
-        it("should disable 2FA successfully", async () => {
-            const mockReq = {
-                body: { userId: "1", otp: "123456" },
-            } as Request;
-
-            const mockUser = {
-                id: "1",
-                twoFactorSecret: "SECRET",
-                has2FA: true,
-            };
-
-            (User.findByPk as jest.Mock).mockResolvedValue(mockUser);
-            (TwoFactorService.prototype.verifyOTP as jest.Mock).mockReturnValue(
-                true
-            );
-            (User.update as jest.Mock).mockResolvedValue([1]);
-
-            await disable2FA(mockReq, mockRes, mockNext);
-            expect(mockStatus).toHaveBeenCalledWith(200);
-        });
-
-        it("should return 404 if user not found", async () => {
-            const mockReq = {
-                body: { userId: "99", otp: "123456" },
-            } as Request;
-
-            (User.findByPk as jest.Mock).mockResolvedValue(null);
-
-            await disable2FA(mockReq, mockRes, mockNext);
-            expect(mockStatus).toHaveBeenCalledWith(404);
-        });
-
-        it("should return 401 if OTP invalid", async () => {
-            const mockReq = {
-                body: { userId: 1, otp: "123456" },
-            } as Request;
-
-            const mockUser = {
-                id: "1",
-                twoFactorSecret: "SECRET",
-                has2FA: true,
-            };
-
-            (User.findByPk as jest.Mock).mockResolvedValue(mockUser);
-            (TwoFactorService.prototype.verifyOTP as jest.Mock).mockReturnValue(
-                false
-            );
-
-            await disable2FA(mockReq, mockRes, mockNext);
-            expect(mockStatus).toHaveBeenCalledWith(401);
-        });
-    });
-=======
 	afterEach(() => {
 		jest.clearAllMocks();
 	});
 
 	describe("generate2FASecret", () => {
 		it("should return 200 and QR code for valid user", async () => {
-			const mockReq = { user: { id: 1 } } as Request;
+			const mockReq = { user: { id: "1" } } as Request;
 
 			(User.findByPk as jest.Mock).mockResolvedValue({
-				id: 1,
+				id: "1",
 				email: "user@example.com",
 			});
 			(
@@ -284,7 +56,7 @@
 		});
 
 		it("should return 404 if user not found", async () => {
-			const mockReq = { user: { id: 999 } } as Request;
+			const mockReq = { user: { id: "999" } } as Request;
 			(User.findByPk as jest.Mock).mockResolvedValue(null);
 
 			await generate2FASecret(mockReq, mockRes, mockNext);
@@ -302,20 +74,20 @@
 			const decoded = {
 				setupPhase: true,
 				secret: "SECRET",
-				userId: 1,
+				userId: "1",
 			};
 
 			(jwt.verify as jest.Mock).mockReturnValue(decoded);
 			(TwoFactorService.prototype.verifyOTP as jest.Mock).mockReturnValue(true);
 
 			(User.findByPk as jest.Mock).mockResolvedValue({
-				id: 1,
+				id: "1",
 				login: "user1",
 				notify: true,
 				hourNotify: "08:00",
 				hasPremium: true,
 			});
-			(User.update as jest.Mock).mockResolvedValue([1]);
+			(User.update as jest.Mock).mockResolvedValue(["1"]);
 
 			await verify2FASetup(mockReq, mockRes, mockNext);
 
@@ -325,7 +97,7 @@
 					has2FA: true,
 				},
 				{
-					where: { id: 1 },
+					where: { id: "1" },
 				},
 			);
 
@@ -368,9 +140,9 @@
 				ip: "127.0.0.1",
 			} as Request;
 
-			const decoded = { requiresTwoFactor: true, id: 1 };
-			const mockUser = {
-				id: 1,
+			const decoded = { requiresTwoFactor: true, id: "1" };
+			const mockUser = {
+				id: "1",
 				login: "user1",
 				password: "secret",
 				twoFactorSecret: "SECRET",
@@ -398,9 +170,9 @@
 				ip: "127.0.0.1",
 			} as Request;
 
-			const decoded = { requiresTwoFactor: true, id: 1 };
-			const mockUser = {
-				id: 1,
+			const decoded = { requiresTwoFactor: true, id: "1" };
+			const mockUser = {
+				id: "1",
 				login: "user1",
 				password: "secret",
 				twoFactorSecret: "SECRET",
@@ -420,11 +192,11 @@
 	describe("disable2FA", () => {
 		it("should disable 2FA successfully", async () => {
 			const mockReq = {
-				body: { userId: 1, otp: "123456" },
-			} as Request;
-
-			const mockUser = {
-				id: 1,
+				body: { userId: "1", otp: "123456" },
+			} as Request;
+
+			const mockUser = {
+				id: "1",
 				twoFactorSecret: "SECRET",
 				has2FA: true,
 			};
@@ -439,7 +211,7 @@
 
 		it("should return 404 if user not found", async () => {
 			const mockReq = {
-				body: { userId: 99, otp: "123456" },
+				body: { userId: "99", otp: "123456" },
 			} as Request;
 
 			(User.findByPk as jest.Mock).mockResolvedValue(null);
@@ -454,7 +226,7 @@
 			} as Request;
 
 			const mockUser = {
-				id: 1,
+				id: "1",
 				twoFactorSecret: "SECRET",
 				has2FA: true,
 			};
@@ -468,5 +240,4 @@
 			expect(mockStatus).toHaveBeenCalledWith(401);
 		});
 	});
->>>>>>> b1d87b64
 });