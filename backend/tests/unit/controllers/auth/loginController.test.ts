--- conflicted
+++ resolved
@@ -12,405 +12,6 @@
 jest.mock("../../../../src/config/logger");
 
 describe("Login Controller", () => {
-<<<<<<< HEAD
-    let mockRequest: Partial<Request>;
-    let mockResponse: Partial<Response>;
-    let nextFunction: NextFunction;
-
-    beforeEach(() => {
-        mockRequest = {
-            body: {},
-            ip: "127.0.0.1",
-        };
-
-        mockResponse = {
-            status: jest.fn().mockReturnThis(),
-            json: jest.fn(),
-        };
-
-        nextFunction = jest.fn();
-
-        // Reset all mocks
-        jest.clearAllMocks();
-
-        // Mock environment variable
-        process.env.JWT_SECRET = "test-secret";
-    });
-
-    describe("validateLoginData", () => {
-        test("should reject empty login/email", async () => {
-            mockRequest.body = { loginOrEmail: "", password: "password123" };
-
-            await login(
-                mockRequest as Request,
-                mockResponse as Response,
-                nextFunction
-            );
-
-            expect(mockResponse.status).toHaveBeenCalledWith(400);
-            expect(mockResponse.json).toHaveBeenCalledWith(
-                expect.objectContaining({
-                    errors: expect.objectContaining({
-                        loginOrEmail: expect.any(String),
-                    }),
-                })
-            );
-        });
-
-        test("should reject invalid email format", async () => {
-            mockRequest.body = {
-                loginOrEmail: "invalid@email",
-                password: "password123",
-            };
-
-            await login(
-                mockRequest as Request,
-                mockResponse as Response,
-                nextFunction
-            );
-
-            expect(mockResponse.status).toHaveBeenCalledWith(400);
-            expect(mockResponse.json).toHaveBeenCalledWith(
-                expect.objectContaining({
-                    errors: expect.objectContaining({
-                        loginOrEmail: expect.any(String),
-                    }),
-                })
-            );
-        });
-
-        test("should reject invalid login format", async () => {
-            mockRequest.body = {
-                loginOrEmail: "user@!$",
-                password: "password123",
-            };
-
-            await login(
-                mockRequest as Request,
-                mockResponse as Response,
-                nextFunction
-            );
-
-            expect(mockResponse.status).toHaveBeenCalledWith(400);
-            expect(mockResponse.json).toHaveBeenCalledWith(
-                expect.objectContaining({
-                    errors: expect.objectContaining({
-                        loginOrEmail: expect.any(String),
-                    }),
-                })
-            );
-        });
-
-        test("should reject empty password", async () => {
-            mockRequest.body = { loginOrEmail: "validuser", password: "" };
-
-            await login(
-                mockRequest as Request,
-                mockResponse as Response,
-                nextFunction
-            );
-
-            expect(mockResponse.status).toHaveBeenCalledWith(400);
-            expect(mockResponse.json).toHaveBeenCalledWith(
-                expect.objectContaining({
-                    errors: expect.objectContaining({
-                        password: expect.any(String),
-                    }),
-                })
-            );
-        });
-    });
-
-    describe("User authentication", () => {
-        test("should return 401 if user not found", async () => {
-            mockRequest.body = {
-                loginOrEmail: "nonexistent@example.com",
-                password: "password123",
-            };
-
-            (User.findOne as jest.Mock).mockResolvedValue(null);
-
-            await login(
-                mockRequest as Request,
-                mockResponse as Response,
-                nextFunction
-            );
-
-            expect(User.findOne).toHaveBeenCalled();
-            expect(mockResponse.status).toHaveBeenCalledWith(401);
-            expect(mockResponse.json).toHaveBeenCalledWith(
-                expect.objectContaining({
-                    message: expect.stringContaining("incorrect"),
-                })
-            );
-        });
-
-        test("should return 401 if password is incorrect", async () => {
-            mockRequest.body = {
-                loginOrEmail: "user@example.com",
-                password: "wrongpassword",
-            };
-
-            const mockUser = {
-                id: "1",
-                login: "user",
-                email: "user@example.com",
-                password: "hashedpassword",
-                failedLoginAttempts: 0,
-                blockedUntil: null,
-                has2FA: false,
-            };
-
-            (User.findOne as jest.Mock).mockResolvedValue(mockUser);
-            (bcrypt.compare as jest.Mock).mockResolvedValue(false);
-            (User.update as jest.Mock).mockResolvedValue(["1"]);
-
-            await login(
-                mockRequest as Request,
-                mockResponse as Response,
-                nextFunction
-            );
-
-            expect(bcrypt.compare).toHaveBeenCalledWith(
-                "wrongpassword",
-                "hashedpassword"
-            );
-            expect(User.update).toHaveBeenCalledWith(
-                expect.objectContaining({
-                    failedLoginAttempts: 1,
-                }),
-                expect.any(Object)
-            );
-            expect(mockResponse.status).toHaveBeenCalledWith(401);
-            expect(mockResponse.json).toHaveBeenCalledWith(
-                expect.objectContaining({
-                    message: expect.stringContaining("incorrect"),
-                })
-            );
-        });
-
-        test("should block user after 3 failed attempts", async () => {
-            mockRequest.body = {
-                loginOrEmail: "user@example.com",
-                password: "wrongpassword",
-            };
-
-            const mockUser = {
-                id: "1",
-                login: "user",
-                email: "user@example.com",
-                password: "hashedpassword",
-                failedLoginAttempts: 2, // This will be the 3rd attempt
-                blockedUntil: null,
-                has2FA: false,
-            };
-
-            (User.findOne as jest.Mock).mockResolvedValue(mockUser);
-            (bcrypt.compare as jest.Mock).mockResolvedValue(false);
-            (User.update as jest.Mock).mockResolvedValue(["1"]);
-
-            await login(
-                mockRequest as Request,
-                mockResponse as Response,
-                nextFunction
-            );
-
-            expect(User.update).toHaveBeenCalledWith(
-                expect.objectContaining({
-                    failedLoginAttempts: 3,
-                    blockedUntil: expect.any(Date),
-                }),
-                expect.any(Object)
-            );
-        });
-
-        test("should return 429 if user account is blocked", async () => {
-            mockRequest.body = {
-                loginOrEmail: "blocked@example.com",
-                password: "password123",
-            };
-
-            const futureDate = new Date();
-            futureDate.setMinutes(futureDate.getMinutes() + 10); // 10 minutes in the future
-
-            const mockUser = {
-                id: "2",
-                login: "blocked",
-                email: "blocked@example.com",
-                password: "hashedpassword",
-                failedLoginAttempts: 3,
-                blockedUntil: futureDate,
-                has2FA: false,
-            };
-
-            (User.findOne as jest.Mock).mockResolvedValue(mockUser);
-
-            await login(
-                mockRequest as Request,
-                mockResponse as Response,
-                nextFunction
-            );
-
-            expect(mockResponse.status).toHaveBeenCalledWith(429);
-            expect(mockResponse.json).toHaveBeenCalledWith(
-                expect.objectContaining({
-                    message: expect.stringContaining("bloqué"),
-                })
-            );
-        });
-
-        test("should require 2FA if enabled for user", async () => {
-            mockRequest.body = {
-                loginOrEmail: "user2fa@example.com",
-                password: "password123",
-            };
-
-            const mockUser = {
-                id: "3",
-                login: "user2fa",
-                email: "user2fa@example.com",
-                password: "hashedpassword",
-                failedLoginAttempts: 0,
-                blockedUntil: null,
-                has2FA: true,
-            };
-
-            (User.findOne as jest.Mock).mockResolvedValue(mockUser);
-            (bcrypt.compare as jest.Mock).mockResolvedValue(true);
-            (jwt.sign as jest.Mock).mockReturnValue("temp-token-123");
-
-            await login(
-                mockRequest as Request,
-                mockResponse as Response,
-                nextFunction
-            );
-
-            expect(jwt.sign).toHaveBeenCalledWith(
-                expect.objectContaining({
-                    id: "3",
-                    requiresTwoFactor: true,
-                }),
-                "test-secret",
-                expect.any(Object)
-            );
-
-            expect(mockResponse.status).toHaveBeenCalledWith(200);
-            expect(mockResponse.json).toHaveBeenCalledWith(
-                expect.objectContaining({
-                    requiresTwoFactor: true,
-                    tempToken: "temp-token-123",
-                })
-            );
-        });
-
-        test("should log in successfully with valid credentials", async () => {
-            mockRequest.body = {
-                loginOrEmail: "user@example.com",
-                password: "correctpassword",
-            };
-
-            const mockUser = {
-                id: "1",
-                login: "user",
-                email: "user@example.com",
-                password: "hashedpassword",
-                failedLoginAttempts: 0,
-                blockedUntil: null,
-                has2FA: false,
-            };
-
-            (User.findOne as jest.Mock).mockResolvedValue(mockUser);
-            (bcrypt.compare as jest.Mock).mockResolvedValue(true);
-            (jwt.sign as jest.Mock).mockReturnValue("valid-token-123");
-            (User.update as jest.Mock).mockResolvedValue(["1"]);
-
-            await login(
-                mockRequest as Request,
-                mockResponse as Response,
-                nextFunction
-            );
-
-            expect(jwt.sign).toHaveBeenCalledWith(
-                expect.objectContaining({
-                    id: "1",
-                    login: "user",
-                }),
-                "test-secret",
-                expect.any(Object)
-            );
-            expect(User.update).toHaveBeenCalledWith(
-                expect.objectContaining({
-                    failedLoginAttempts: 0,
-                    blockedUntil: null,
-                }),
-                expect.any(Object)
-            );
-            expect(mockResponse.status).toHaveBeenCalledWith(200);
-            expect(mockResponse.json).toHaveBeenCalledWith(
-                expect.objectContaining({
-                    message: "Connexion réussie",
-                    token: "valid-token-123",
-                })
-            );
-        });
-
-        test("should reset failed attempts on successful login", async () => {
-            mockRequest.body = {
-                loginOrEmail: "user@example.com",
-                password: "correctpassword",
-            };
-
-            const mockUser = {
-                id: "1",
-                login: "user",
-                email: "user@example.com",
-                password: "hashedpassword",
-                failedLoginAttempts: 2, // Previous failed attempts
-                blockedUntil: null,
-                has2FA: false,
-            };
-
-            (User.findOne as jest.Mock).mockResolvedValue(mockUser);
-            (bcrypt.compare as jest.Mock).mockResolvedValue(true);
-            (jwt.sign as jest.Mock).mockReturnValue("valid-token-123");
-            (User.update as jest.Mock).mockResolvedValue([1]);
-
-            await login(
-                mockRequest as Request,
-                mockResponse as Response,
-                nextFunction
-            );
-
-            expect(User.update).toHaveBeenCalledWith(
-                expect.objectContaining({
-                    failedLoginAttempts: 0,
-                    blockedUntil: null,
-                }),
-                expect.any(Object)
-            );
-        });
-    });
-
-    describe("Error handling", () => {
-        test("should call next with error on exception", async () => {
-            mockRequest.body = {
-                loginOrEmail: "user@example.com",
-                password: "password123",
-            };
-
-            const testError = new Error("Test error");
-            (User.findOne as jest.Mock).mockRejectedValue(testError);
-
-            await login(
-                mockRequest as Request,
-                mockResponse as Response,
-                nextFunction
-            );
-
-            expect(nextFunction).toHaveBeenCalledWith(testError);
-        });
-    });
-=======
 	let mockRequest: Partial<Request>;
 	let mockResponse: Partial<Response>;
 	let nextFunction: NextFunction;
@@ -550,7 +151,7 @@
 			};
 
 			const mockUser = {
-				id: 1,
+				id: "1",
 				login: "user",
 				email: "user@example.com",
 				password: "hashedpassword",
@@ -561,7 +162,7 @@
 
 			(User.findOne as jest.Mock).mockResolvedValue(mockUser);
 			(bcrypt.compare as jest.Mock).mockResolvedValue(false);
-			(User.update as jest.Mock).mockResolvedValue([1]);
+			(User.update as jest.Mock).mockResolvedValue(["1"]);
 
 			await login(
 				mockRequest as Request,
@@ -594,7 +195,7 @@
 			};
 
 			const mockUser = {
-				id: 1,
+				id: "1",
 				login: "user",
 				email: "user@example.com",
 				password: "hashedpassword",
@@ -605,7 +206,7 @@
 
 			(User.findOne as jest.Mock).mockResolvedValue(mockUser);
 			(bcrypt.compare as jest.Mock).mockResolvedValue(false);
-			(User.update as jest.Mock).mockResolvedValue([1]);
+			(User.update as jest.Mock).mockResolvedValue(["1"]);
 
 			await login(
 				mockRequest as Request,
@@ -632,7 +233,7 @@
 			futureDate.setMinutes(futureDate.getMinutes() + 10); // 10 minutes in the future
 
 			const mockUser = {
-				id: 2,
+				id: "2",
 				login: "blocked",
 				email: "blocked@example.com",
 				password: "hashedpassword",
@@ -664,7 +265,7 @@
 			};
 
 			const mockUser = {
-				id: 3,
+				id: "3",
 				login: "user2fa",
 				email: "user2fa@example.com",
 				password: "hashedpassword",
@@ -685,7 +286,7 @@
 
 			expect(jwt.sign).toHaveBeenCalledWith(
 				expect.objectContaining({
-					id: 3,
+					id: "3",
 					requiresTwoFactor: true,
 				}),
 				"test-secret",
@@ -708,7 +309,7 @@
 			};
 
 			const mockUser = {
-				id: 1,
+				id: "1",
 				login: "user",
 				email: "user@example.com",
 				password: "hashedpassword",
@@ -720,7 +321,7 @@
 			(User.findOne as jest.Mock).mockResolvedValue(mockUser);
 			(bcrypt.compare as jest.Mock).mockResolvedValue(true);
 			(jwt.sign as jest.Mock).mockReturnValue("valid-token-123");
-			(User.update as jest.Mock).mockResolvedValue([1]);
+			(User.update as jest.Mock).mockResolvedValue(["1"]);
 
 			await login(
 				mockRequest as Request,
@@ -730,7 +331,7 @@
 
 			expect(jwt.sign).toHaveBeenCalledWith(
 				expect.objectContaining({
-					id: 1,
+					id: "1",
 					login: "user",
 				}),
 				"test-secret",
@@ -759,7 +360,7 @@
 			};
 
 			const mockUser = {
-				id: 1,
+				id: "1",
 				login: "user",
 				email: "user@example.com",
 				password: "hashedpassword",
@@ -808,5 +409,4 @@
 			expect(nextFunction).toHaveBeenCalledWith(testError);
 		});
 	});
->>>>>>> b1d87b64
 });