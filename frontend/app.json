--- conflicted
+++ resolved
@@ -1,34 +1,4 @@
 {
-<<<<<<< HEAD
-    "expo": {
-        "newArchEnabled": true,
-        "name": "frontend",
-        "slug": "frontend",
-        "version": "1.0.0",
-        "orientation": "portrait",
-        "icon": "./assets/icon.png",
-        "userInterfaceStyle": "light",
-        "splash": {
-            "image": "./assets/mascot/woaw.png",
-            "resizeMode": "contain",
-            "backgroundColor": "#ffffff"
-        },
-        "ios": {
-            "supportsTablet": true
-        },
-        "android": {
-            "adaptiveIcon": {
-                "foregroundImage": "./assets/adaptive-icon.png",
-                "backgroundColor": "#ffffff"
-            }
-        },
-        "web": {
-            "favicon": "./assets/favicon.png",
-            "bundler": "metro"
-        },
-        "plugins": ["expo-secure-store", "expo-font", "expo-dev-client"]
-    }
-=======
   "expo": {
     "newArchEnabled": true,
     "name": "frontend",
@@ -38,7 +8,7 @@
     "icon": "./assets/icon.png",
     "userInterfaceStyle": "light",
     "splash": {
-      "image": "./assets/splash.png",
+      "image": "./assets/mascot/woaw.png",
       "resizeMode": "contain",
       "backgroundColor": "#ffffff"
     },
@@ -62,5 +32,4 @@
       "expo-font"
     ]
   }
->>>>>>> 2881512c
 }