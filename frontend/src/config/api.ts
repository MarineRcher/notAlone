--- conflicted
+++ resolved
@@ -5,13 +5,8 @@
 
 // Default configuration - can be overridden by environment variables
 const defaultConfig = {
-<<<<<<< HEAD
-	API_BASE_URL: "http://192.168.2.23:3000",
-	SOCKET_URL: "http://192.168.2.23:3000",
-=======
 	API_BASE_URL: "https://notalone.davidgailleton.me",
 	SOCKET_URL: "https://notalone.davidgailleton.me",
->>>>>>> 37ac854b
 };
 
 /**
