--- conflicted
+++ resolved
@@ -118,24 +118,11 @@
 					options={{ headerShown: false }}
 				/>
 				<Stack.Screen
-<<<<<<< HEAD
-					name="PrivacyPolicy"
-					component={PrivacyPolicycreen}
-					options={{ headerShown: false }}
-				/>
-				<Stack.Screen
-					name="Support"
-					component={SupportScreen}
-					options={{ headerShown: false }}
-				/>
-				<Stack.Screen
 					name="Waitroom"
 					component={WaitroomScreen}
 					options={{ headerShown: false }}
 				/>
 				<Stack.Screen
-=======
->>>>>>> 37ac854b
 					name="GroupChat"
 					component={GroupChatScreen}
 					options={{ headerShown: false }}
