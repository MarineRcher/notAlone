import React, { useContext, useState, useEffect } from "react";
import {
	View,
	Text,
	TouchableOpacity,
	Alert,
	Platform,
	ScrollView,
} from "react-native";
import { AuthContext, User } from "../context/AuthContext";
import { authService } from "../api/authService";
import userService from "../api/userService";
import { jwtDecode } from "jwt-decode";
import styles from "./useScreen.style";
import Button from "../components/button";
import Link from "../components/linkUserAccount";
import LinkPremium from "../components/LinkPremium";
import TimePicker from "../components/timePicker";
import SponsorSection from "../components/SponsorSection";
import { NativeStackScreenProps } from "@react-navigation/native-stack";

type Props = NativeStackScreenProps<any, any>;
const UserScreen = ({ navigation }: Props) => {
	const { user, updateNotificationSettings } = useContext(AuthContext);
	const { setUser } = useContext(AuthContext);
	const [isEditingTime, setIsEditingTime] = useState(false);
	const [showPicker, setShowPicker] = useState(false);
	const [time, setTime] = useState(new Date());

	useEffect(() => {
		if (user?.hourNotify) {
			const [hours, minutes] = user.hourNotify.split(":").map(Number);
			const newDate = new Date();

			newDate.setHours(hours);
			newDate.setMinutes(minutes);
			setTime(newDate);
		}
	}, [user?.hourNotify]);

	const handleLogout = () => {
		Alert.alert("Se déconnecter", "Es-tu sûr de vouloir te déconnecter ?", [
			{ text: "Annuler", style: "cancel" },
			{
				text: "Déconnexion",
				style: "destructive",
				onPress: async () => {
					try {
						await authService.logout();
						navigation.reset({
							index: 0,
							routes: [{ name: "Login" }],
						});
					} catch (error) {
						Alert.alert("Erreur", "La déconnexion a échoué");
					}
				},
			},
		]);
	};

	const handleDeactivatePremium = async () => {
		try {
			const response = await userService.deactivatePremium();

			if (response.token) {
				const decoded = jwtDecode<User>(response.token);

				setUser(decoded);
			}
			Alert.alert("Succès", "Version premium desactive");
		} catch (error) {
			Alert.alert("Erreur", "La deactivation de la version premium a échoué");
		}
	};
	const handleDeleteUserAccount = () => {
		Alert.alert(
			"Supprimer le compte",
			"Cette action est irréversible. Es-tu sûr de vouloir supprimer ton compte ?",
			[
				{ text: "Annuler", style: "cancel" },
				{
					text: "Supprimer",
					style: "destructive",
					onPress: async () => {
						try {
							await userService.deleteUserAccount();
							navigation.reset({
								index: 0,
								routes: [{ name: "Register" }],
							});
						} catch (error) {
							Alert.alert("Erreur", "La suppression a échoué");
						}
					},
				},
			],
		);
	};

	const toggleNotifications = async () => {
		try {
			if (user?.notify) {
				await userService.deactivateNotifications();
				updateNotificationSettings(false);
			} else {
				await userService.activateNotifications();
				updateNotificationSettings(true);
			}
		} catch (error) {
			Alert.alert("Erreur", "Opération échouée");
		}
	};

	const saveNotificationTime = async () => {
		try {
			const hours = time.getHours().toString().padStart(2, "0");
			const minutes = time.getMinutes().toString().padStart(2, "0");
			const timeString = `${hours}:${minutes}`;

			await userService.hourNotifications({ hour: timeString });
			updateNotificationSettings(user?.notify || true, timeString);
			setIsEditingTime(false);
			Alert.alert("Succès", "Heure de notification mise à jour");
		} catch (error) {
			Alert.alert("Erreur", "Format d'heure invalide");
		}
	};

	return (
		<ScrollView style={styles.scrollContainer}>
			<View style={styles.container}>
				<View style={styles.links}>
					<Text style={styles.titleUserScreen}>Compte Utilisateur</Text>
					{!user?.hasPremium ? (
						<LinkPremium
							onPress={() => navigation.navigate("ActivatePremium")}
							title="Activer l'abonnement premium"
						/>
					) : (
						<LinkPremium
							onPress={handleDeactivatePremium}
							title="Désactiver l'abonnement premium"
						/>
					)}
					<Link
						onPress={() => navigation.navigate("ChangeEmail")}
						title="Changer d'email"
					/>
					<Link
						onPress={() => navigation.navigate("ChangePassword")}
						title="Changer de mot de passe"
					/>
					{user?.has2FA ? (
						<Link
							onPress={() => navigation.navigate("Disable2FA")}
							title="Désactiver la 2FA"
						/>
					) : (
						<Link
							onPress={() => navigation.navigate("Enable2FA")}
							title="Activer la 2FA"
						/>
					)}
					{user?.notify && (
<<<<<<< HEAD
						<>
							<View style={styles.notificationContainer}>
								<Text style={styles.notificationText}>
									Notifications actives
								</Text>
=======
						<Text style={styles.sectionTitle}>Notifications</Text>
					)}
					<Link
						onPress={toggleNotifications}
						title={
							(user?.notify ? "Désactiver" : "Activer") + " les notifications"
						}
					/>

					{user?.notify && (
						<>
							{isEditingTime ? (
								<View>
									<Text style={styles.bold}>Heure choisie :</Text>

									<TimePicker
										value={time}
										onChange={newTime => setTime(newTime)}
										showPicker={showPicker}
										setShowPicker={setShowPicker}
									/>
									<Button title="Enregistrer" onPress={saveNotificationTime} />
								</View>
							) : (
>>>>>>> 37ac854b
								<TouchableOpacity
									onPress={toggleNotifications}
									style={styles.toggleButton}
								>
<<<<<<< HEAD
									<Text style={styles.toggleButtonText}>
										Désactiver
=======
									<Text style={styles.bold}>
										Heure: {user.hourNotify || "Non définie"}
>>>>>>> 37ac854b
									</Text>
								</TouchableOpacity>
							</View>
							<View style={styles.timeContainer}>
								<Text style={styles.timeLabel}>
									Heure de notification :{" "}
									{user.hourNotify
										? user.hourNotify.split(":").slice(0, 2).join(":")
										: "Non définie"}
								</Text>
								{!isEditingTime ? (
									<TouchableOpacity
										onPress={() => setIsEditingTime(true)}
										style={styles.editTimeButton}
									>
										<Text style={styles.editTimeButtonText}>
											Modifier
										</Text>
									</TouchableOpacity>
								) : (
									<View style={styles.timeEditContainer}>
										<TouchableOpacity
											onPress={() => setShowPicker(true)}
											style={styles.timeButton}
										>
											<Text style={styles.timeButtonText}>
												{time.getHours().toString().padStart(2, "0")}:
												{time.getMinutes().toString().padStart(2, "0")}
											</Text>
										</TouchableOpacity>
										<View style={styles.timeActions}>
											<TouchableOpacity
												onPress={() => setIsEditingTime(false)}
												style={styles.cancelButton}
											>
												<Text style={styles.cancelButtonText}>
													Annuler
												</Text>
											</TouchableOpacity>
											<TouchableOpacity
												onPress={saveNotificationTime}
												style={styles.saveButton}
											>
												<Text style={styles.saveButtonText}>
													Sauvegarder
												</Text>
											</TouchableOpacity>
										</View>
									</View>
								)}
							</View>
						</>
					)}
<<<<<<< HEAD
					{!user?.notify && (
						<View style={styles.notificationContainer}>
							<Text style={styles.notificationText}>
								Notifications désactivées
							</Text>
							<TouchableOpacity
								onPress={toggleNotifications}
								style={styles.activateButton}
							>
								<Text style={styles.activateButtonText}>
									Activer
								</Text>
							</TouchableOpacity>
						</View>
					)}
				</View>

				{/* Sponsor Section */}
				<SponsorSection navigation={navigation} />

				<View style={styles.bottomButtons}>
					<Link
						onPress={() => navigation.navigate("Support")}
						title="Support"
					/>
					<Link
						onPress={() => navigation.navigate("PrivacyPolicy")}
						title="Politique de confidentialité"
					/>
					<Button
						title="Se déconnecter"
						onPress={handleLogout}
						style={styles.logoutButton}
					/>
					<Button
						title="Supprimer le compte"
						onPress={handleDeleteUserAccount}
						style={styles.deleteButton}
					/>
=======
>>>>>>> 37ac854b
				</View>

				{showPicker && (
					<TimePicker
						time={time}
						setTime={setTime}
						setShowPicker={setShowPicker}
					/>
				)}
			</View>
		</ScrollView>
	);
};

export default UserScreen;<|MERGE_RESOLUTION|>--- conflicted
+++ resolved
@@ -163,13 +163,6 @@
 						/>
 					)}
 					{user?.notify && (
-<<<<<<< HEAD
-						<>
-							<View style={styles.notificationContainer}>
-								<Text style={styles.notificationText}>
-									Notifications actives
-								</Text>
-=======
 						<Text style={styles.sectionTitle}>Notifications</Text>
 					)}
 					<Link
@@ -194,101 +187,21 @@
 									<Button title="Enregistrer" onPress={saveNotificationTime} />
 								</View>
 							) : (
->>>>>>> 37ac854b
 								<TouchableOpacity
-									onPress={toggleNotifications}
-									style={styles.toggleButton}
+									onPress={() => setIsEditingTime(true)}
+									style={styles.editTimeButton}
 								>
-<<<<<<< HEAD
-									<Text style={styles.toggleButtonText}>
-										Désactiver
-=======
 									<Text style={styles.bold}>
 										Heure: {user.hourNotify || "Non définie"}
->>>>>>> 37ac854b
 									</Text>
 								</TouchableOpacity>
-							</View>
-							<View style={styles.timeContainer}>
-								<Text style={styles.timeLabel}>
-									Heure de notification :{" "}
-									{user.hourNotify
-										? user.hourNotify.split(":").slice(0, 2).join(":")
-										: "Non définie"}
-								</Text>
-								{!isEditingTime ? (
-									<TouchableOpacity
-										onPress={() => setIsEditingTime(true)}
-										style={styles.editTimeButton}
-									>
-										<Text style={styles.editTimeButtonText}>
-											Modifier
-										</Text>
-									</TouchableOpacity>
-								) : (
-									<View style={styles.timeEditContainer}>
-										<TouchableOpacity
-											onPress={() => setShowPicker(true)}
-											style={styles.timeButton}
-										>
-											<Text style={styles.timeButtonText}>
-												{time.getHours().toString().padStart(2, "0")}:
-												{time.getMinutes().toString().padStart(2, "0")}
-											</Text>
-										</TouchableOpacity>
-										<View style={styles.timeActions}>
-											<TouchableOpacity
-												onPress={() => setIsEditingTime(false)}
-												style={styles.cancelButton}
-											>
-												<Text style={styles.cancelButtonText}>
-													Annuler
-												</Text>
-											</TouchableOpacity>
-											<TouchableOpacity
-												onPress={saveNotificationTime}
-												style={styles.saveButton}
-											>
-												<Text style={styles.saveButtonText}>
-													Sauvegarder
-												</Text>
-											</TouchableOpacity>
-										</View>
-									</View>
-								)}
-							</View>
+							)
 						</>
 					)}
-<<<<<<< HEAD
-					{!user?.notify && (
-						<View style={styles.notificationContainer}>
-							<Text style={styles.notificationText}>
-								Notifications désactivées
-							</Text>
-							<TouchableOpacity
-								onPress={toggleNotifications}
-								style={styles.activateButton}
-							>
-								<Text style={styles.activateButtonText}>
-									Activer
-								</Text>
-							</TouchableOpacity>
-						</View>
-					)}
 				</View>
 
-				{/* Sponsor Section */}
-				<SponsorSection navigation={navigation} />
-
+				{/* Bottom buttons */}
 				<View style={styles.bottomButtons}>
-					<Link
-						onPress={() => navigation.navigate("Support")}
-						title="Support"
-					/>
-					<Link
-						onPress={() => navigation.navigate("PrivacyPolicy")}
-						title="Politique de confidentialité"
-					/>
 					<Button
 						title="Se déconnecter"
 						onPress={handleLogout}
@@ -299,8 +212,6 @@
 						onPress={handleDeleteUserAccount}
 						style={styles.deleteButton}
 					/>
-=======
->>>>>>> 37ac854b
 				</View>
 
 				{showPicker && (
