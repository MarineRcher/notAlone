--- conflicted
+++ resolved
@@ -21,15 +21,9 @@
 import BackButton from "../../components/backNavigation";
 import { NativeStackScreenProps } from "@react-navigation/native-stack";
 
-<<<<<<< HEAD
 type Props = NativeStackScreenProps<any, any>;
 const Enable2FAScreen = ({ navigation, route }: Props) => {
     const isFromRegistration = route?.params?.isFromRegistration || false;
-=======
-const Enable2FAScreen = ({ navigation, route }) => 
-{
-	const isFromRegistration = route?.params?.isFromRegistration || false;
->>>>>>> 2881512c
 
 	const [qrCodeUrl, setQrCodeUrl] = useState("");
 	const [otp, setOtp] = useState("");
@@ -38,9 +32,9 @@
 
 	const { setUser } = useContext(AuthContext);
 
-	const generate2FASecret = async () => 
+	const generate2FASecret = async () =>
 {
-		try 
+		try
 {
 			const response = await authService.generate2FASecret();
 
@@ -52,11 +46,11 @@
 		}
 	};
 
-	const verifySetup = async () => 
+	const verifySetup = async () =>
 {
-		try 
+		try
 {
-			if (!validator.isNumeric(otp) || otp.length !== 6) 
+			if (!validator.isNumeric(otp) || otp.length !== 6)
 {
 				Alert.alert("Erreur", "Le code doit être à 6 chiffres");
 				return;
@@ -75,7 +69,7 @@
 				setUser(decoded);
 			}
 
-			if (isFromRegistration) 
+			if (isFromRegistration)
 {
 				navigation.navigate("AddUserAddiction");
 			} else {
@@ -86,7 +80,7 @@
 		}
 	};
 
-	useEffect(() => 
+	useEffect(() =>
 {
 		generate2FASecret();
 	}, []);
@@ -110,7 +104,7 @@
 					)}
 					<TouchableOpacity
 						style={styles.inlineLinkLogin}
-						onPress={async () => 
+						onPress={async () =>
 {
 							await Clipboard.setStringAsync(secretKey);
 							Alert.alert("Succès", "Clé copiée !");
