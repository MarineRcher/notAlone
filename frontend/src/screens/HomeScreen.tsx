--- conflicted
+++ resolved
@@ -28,7 +28,6 @@
 	date: string;
 };
 
-<<<<<<< HEAD
 type Props = NativeStackScreenProps<any, any>;
 const HomeScreen = ({ navigation }: Props) => {
     const [addictions, setAddictions] = useState<AddictionItem[]>([]);
@@ -38,186 +37,16 @@
     const [daysSinceStop, setDaysSinceStop] = useState(0);
     const [phoneNumber, setPhoneNumber] = useState<string | null>(null);
 
-    const [open, setOpen] = useState(false);
-    const [value, setValue] = useState<number | null>(null);
-    const [items, setItems] = useState<{ label: string; value: number }[]>([]);
-
-    useEffect(() => {
-        loadUserAddictions();
-    }, []);
-
-    useEffect(() => {
-        const mappedItems = addictions.map((addiction) => ({
-            label: addiction.addiction,
-            value: addiction.id,
-        }));
-        setItems(mappedItems);
-    }, [addictions]);
-
-    const loadUserAddictions = async () => {
-        try {
-            const response = await addictionService.getUserAddictions();
-            const formatted = response.map((record) => ({
-                id: record.id,
-                addiction: record.addiction ?? "Inconnu",
-                addictionId: record.addictionId,
-                phoneNumber: record.phoneNumber ?? null,
-                date: record.date,
-            }));
-            setAddictions(formatted);
-
-            if (formatted.length > 0) {
-                const defaultId = formatted[0].id;
-                setSelectedAddiction(defaultId);
-                setValue(defaultId);
-                calculateDaysSinceStop(formatted[0].date);
-                setPhoneNumber(formatted[0].phoneNumber);
-            }
-        } catch (error) {
-            console.error("Erreur lors du chargement des addictions:", error);
-        }
-    };
-
-    const calculateDaysSinceStop = (stopDate: string | null) => {
-        if (!stopDate) {
-            setDaysSinceStop(0);
-            return;
-        }
-
-        const today = new Date();
-        const stop = new Date(stopDate);
-        const diffTime = Math.abs(today.getTime() - stop.getTime());
-        const diffDays = Math.floor(diffTime / (1000 * 60 * 60 * 24));
-        setDaysSinceStop(diffDays);
-    };
-
-    const handlePhoneCall = () => {
-        if (!phoneNumber) {
-            Alert.alert(
-                "Aucun numéro",
-                "Aucun numéro de téléphone n'est disponible pour cette addiction."
-            );
-            return;
-        }
-
-        const phoneUrl = `tel:${phoneNumber}`;
-
-        Linking.canOpenURL(phoneUrl).then((supported) => {
-            if (supported) {
-                Linking.openURL(phoneUrl);
-            } else {
-                Alert.alert("Erreur", "Impossible de passer l'appel.");
-            }
-        });
-    };
-
-    return (
-        <KeyboardAwareScrollView
-            contentContainerStyle={styles.scrollContainer}
-            nestedScrollEnabled={true}
-        >
-            {addictions.length > 0 && (
-                <View style={styles.containerPicker}>
-                    <DropDownPicker
-                        open={open}
-                        value={value}
-                        items={items}
-                        setOpen={setOpen}
-                        setValue={setValue}
-                        setItems={setItems}
-                        placeholder={items[0]?.label || "Ajoutez une addiction"}
-                        style={styles.picker}
-                        flatListProps={{
-                            nestedScrollEnabled: true,
-                        }}
-                        scrollViewProps={{
-                            nestedScrollEnabled: true,
-                        }}
-                        dropDownContainerStyle={styles.dropdownContainer}
-                        onChangeValue={(selectedId) => {
-                            setSelectedAddiction(selectedId);
-                            const selectedAddictionData = addictions.find(
-                                (a) => a.id === selectedId
-                            );
-                            if (selectedAddictionData) {
-                                calculateDaysSinceStop(
-                                    selectedAddictionData.date
-                                );
-                                setPhoneNumber(
-                                    selectedAddictionData.phoneNumber
-                                );
-                            }
-                        }}
-                    />
-                </View>
-            )}
-
-            <View style={styles.container}>
-                <Mascot
-                    mascot="woaw"
-                    text={`${daysSinceStop} jours de victoire, petit à petit… et je suis là pour les suivants.`}
-                />
-            </View>
-
-            <View style={styles.topRow}>
-                <View style={styles.leftBox}>
-                    <View style={styles.iconWrapper}>
-                        <CheckCircle width={36} height={36} />
-                    </View>
-                    <Text style={styles.squaresText}>Vos badges</Text>
-                </View>
-
-                <View style={styles.rightColumn}>
-                    <View style={styles.group}>
-                        <GroupUsers width={36} height={36} />
-                        <Text style={styles.userText}>Cercle de parole</Text>
-                    </View>
-                    <View style={styles.user}>
-                        <User width={36} height={36} />
-                        <Text style={styles.squaresText}>
-                            Parler avec votre parain
-                        </Text>
-                    </View>
-                </View>
-            </View>
-
-            <View style={styles.addiction}>
-                <Plus width={36} height={36} fill={colors.background} />
-                <TouchableOpacity
-                    onPress={() => {
-                        navigation.navigate("AddUserAddiction");
-                    }}
-                >
-                    <Text style={styles.userText}>Ajouter une addiction</Text>
-                </TouchableOpacity>
-            </View>
-
-            <TouchableOpacity style={styles.number} onPress={handlePhoneCall}>
-                <Phone width={36} height={36} />
-                <Text style={styles.squaresText}>Appeler une aide anonyme</Text>
-            </TouchableOpacity>
-        </KeyboardAwareScrollView>
-    );
-=======
-const HomeScreen = ({ navigation }) => 
-{
-	const [addictions, setAddictions] = useState<AddictionItem[]>([]);
-	const [selectedAddiction, setSelectedAddiction] = useState<number | null>(
-		null
-	);
-	const [daysSinceStop, setDaysSinceStop] = useState(0);
-	const [phoneNumber, setPhoneNumber] = useState<string | null>(null);
-
 	const [open, setOpen] = useState(false);
 	const [value, setValue] = useState<number | null>(null);
 	const [items, setItems] = useState<{ label: string; value: number }[]>([]);
 
-	useEffect(() => 
+	useEffect(() =>
 {
 		loadUserAddictions();
 	}, []);
 
-	useEffect(() => 
+	useEffect(() =>
 {
 		const mappedItems = addictions.map((addiction) => ({
 			label: addiction.addiction,
@@ -227,9 +56,9 @@
 		setItems(mappedItems);
 	}, [addictions]);
 
-	const loadUserAddictions = async () => 
-{
-		try 
+	const loadUserAddictions = async () =>
+{
+		try
 {
 			const response = await addictionService.getUserAddictions();
 			const formatted = response.map((record) => ({
@@ -242,7 +71,7 @@
 
 			setAddictions(formatted);
 
-			if (formatted.length > 0) 
+			if (formatted.length > 0)
 {
 				const defaultId = formatted[0].id;
 
@@ -256,9 +85,9 @@
 		}
 	};
 
-	const calculateDaysSinceStop = (stopDate: string | null) => 
-{
-		if (!stopDate) 
+	const calculateDaysSinceStop = (stopDate: string | null) =>
+{
+		if (!stopDate)
 {
 			setDaysSinceStop(0);
 			return;
@@ -272,9 +101,9 @@
 		setDaysSinceStop(diffDays);
 	};
 
-	const handlePhoneCall = () => 
-{
-		if (!phoneNumber) 
+	const handlePhoneCall = () =>
+{
+		if (!phoneNumber)
 {
 			Alert.alert(
 				"Aucun numéro",
@@ -285,9 +114,9 @@
 
 		const phoneUrl = `tel:${phoneNumber}`;
 
-		Linking.canOpenURL(phoneUrl).then((supported) => 
-{
-			if (supported) 
+		Linking.canOpenURL(phoneUrl).then((supported) =>
+{
+			if (supported)
 {
 				Linking.openURL(phoneUrl);
 			} else {
@@ -319,7 +148,7 @@
 							nestedScrollEnabled: true,
 						}}
 						dropDownContainerStyle={styles.dropdownContainer}
-						onChangeValue={(selectedId) => 
+						onChangeValue={(selectedId) =>
 {
 							setSelectedAddiction(selectedId);
 							const selectedAddictionData = addictions.find(
@@ -375,7 +204,7 @@
 			<View style={styles.addiction}>
 				<Plus width={36} height={36} fill={colors.background} />
 				<TouchableOpacity
-					onPress={() => 
+					onPress={() =>
 {
 						navigation.navigate("AddUserAddiction");
 					}}
@@ -390,7 +219,6 @@
 			</TouchableOpacity>
 		</KeyboardAwareScrollView>
 	);
->>>>>>> 2881512c
 };
 
 export default HomeScreen;