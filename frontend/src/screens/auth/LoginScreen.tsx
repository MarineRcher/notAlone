import React, { useState } from "react";
import {
	View,
	Text,
	TextInput,
	TouchableOpacity,
	Alert,
	ScrollView,
} from "react-native";
import validator from "validator";

import { authService } from "../../api/authService";
import styles from "../form.style";
import Mascot from "../../components/mascot";
import Input from "../../components/input";
import Button from "../../components/button";

<<<<<<< HEAD
type Props = NativeStackScreenProps<any, any>;
const LoginScreen = ({ navigation }: Props) => {
    const [loginOrEmail, setLoginOrEmail] = useState("");
    const [password, setPassword] = useState("");
    const [isLoading, setIsLoading] = useState(false);
    const [errors, setErrors] = useState({
        loginOrEmail: "",
        password: "",
    });

    const handleLoginOrEmailChange = (text: string) => {
        setLoginOrEmail(text.trim());
    };

    const handlePasswordChange = (text: string) => {
        setPassword(text);
    };

    const validateForm = () => {
        let isValid = true;
        const newErrors = { loginOrEmail: "", password: "" };

        if (!loginOrEmail.trim()) {
            newErrors.loginOrEmail = "Le login ou l'email est requis";
            isValid = false;
        } else if (loginOrEmail.includes("@")) {
            if (!validator.isEmail(loginOrEmail)) {
                newErrors.loginOrEmail = "Format d'email invalide";
                isValid = false;
            }
        } else {
            if (!validator.matches(loginOrEmail, /^[a-zA-Z0-9_-]{3,20}$/)) {
                newErrors.loginOrEmail =
                    "Login invalide (caractères autorisés: a-z, 0-9, -, _)";
                isValid = false;
            }
        }

        if (!password) {
            newErrors.password = "Le mot de passe est requis";
            isValid = false;
        }

        setErrors(newErrors);
        return isValid;
    };

    const handleLogin = async () => {
        if (!validateForm()) {
            return;
        }

        setIsLoading(true);

        try {
            const response = await authService.login({
                loginOrEmail,
                password,
            });

            if (response.data.requiresTwoFactor) {
                navigation.navigate("TwoFactorLogin", {
                    tempToken: response.data.tempToken,
                });
            } else {
                navigation.navigate("Ask2fa");
            }
        } catch (error) {
            let errorMessage = "Une erreur est survenue lors de la connexion";

            if (error.response) {
                errorMessage = error.response.data.message || errorMessage;
            }

            Alert.alert("Erreur", errorMessage);
        } finally {
            setIsLoading(false);
        }
    };

    return (
        <ScrollView contentContainerStyle={styles.scrollContainer}>
            <View style={styles.container}>
                <Mascot
                    mascot="hey"
                    text="J’ai quitté mon terrier rien que pour toi. Prêt à avancer ensemble ?"
                />

                <View style={styles.formWrapper}>
                    <View style={styles.formSection}>
                        <Input
                            placeholder="Entrez votre login ou email"
                            value={loginOrEmail}
                            onChangeText={handleLoginOrEmailChange}
                            autoCapitalize="none"
                            error={
                                errors.loginOrEmail ? (
                                    <Text>{errors.loginOrEmail}</Text>
                                ) : null
                            }
                        />
                        <Input
                            placeholder="Entrez votre mot de passe"
                            value={password}
                            onChangeText={handlePasswordChange}
                            error={
                                errors.password ? (
                                    <Text>{errors.password}</Text>
                                ) : null
                            }
                            secureTextEntry
                        />
                    </View>

                    <TouchableOpacity
                        style={styles.inlineLinkLogin}
                        onPress={() =>
                            navigation && navigation.navigate("Register")
                        }
                    >
                        <Text style={styles.text}>
                            Vous n'avez pas de compte ?
                        </Text>
                        <Text style={styles.link}>S'inscrire</Text>
                    </TouchableOpacity>
                    <TouchableOpacity
                        style={styles.inlineLinkLogin}
                        onPress={() =>
                            navigation && navigation.navigate("ChangePassword")
                        }
                    >
                        <Text style={styles.text}>
                            Vous avez oubliez votre mot de passe ?
                        </Text>
                        <Text style={styles.link}>Changer de mot de passe</Text>
                    </TouchableOpacity>
                </View>
                <Button
                    title={isLoading ? "Chargement..." : "Se connecter"}
                    disabled={isLoading ? true : false}
                    onPress={handleLogin}
                />
            </View>
        </ScrollView>
    );
=======
const LoginScreen = ({ navigation }) => 
{
	const [loginOrEmail, setLoginOrEmail] = useState("");
	const [password, setPassword] = useState("");
	const [isLoading, setIsLoading] = useState(false);
	const [errors, setErrors] = useState({
		loginOrEmail: "",
		password: "",
	});

	const handleLoginOrEmailChange = (text: string) => 
{
		setLoginOrEmail(text.trim());
	};

	const handlePasswordChange = (text: string) => 
{
		setPassword(text);
	};

	const validateForm = () => 
{
		let isValid = true;
		const newErrors = { loginOrEmail: "", password: "" };

		if (!loginOrEmail.trim()) 
{
			newErrors.loginOrEmail = "Le login ou l'email est requis";
			isValid = false;
		} else if (loginOrEmail.includes("@")) {
			if (!validator.isEmail(loginOrEmail)) 
{
				newErrors.loginOrEmail = "Format d'email invalide";
				isValid = false;
			}
		} else {
			if (!validator.matches(loginOrEmail, /^[a-zA-Z0-9_-]{3,20}$/)) 
{
				newErrors.loginOrEmail =
					"Login invalide (caractères autorisés: a-z, 0-9, -, _)";
				isValid = false;
			}
		}

		if (!password) 
{
			newErrors.password = "Le mot de passe est requis";
			isValid = false;
		}

		setErrors(newErrors);
		return isValid;
	};

	const handleLogin = async () => 
{
		if (!validateForm()) 
{
			return;
		}

		setIsLoading(true);

		try 
{
			const response = await authService.login({
				loginOrEmail,
				password,
			});

			if (response.data.requiresTwoFactor) 
{
				navigation.navigate("TwoFactorLogin", {
					tempToken: response.data.tempToken,
				});
			} else {
				navigation.navigate("Ask2fa");
			}
		} catch (error) {
			let errorMessage = "Une erreur est survenue lors de la connexion";

			console.log(error);
			if (error.response) 
{
				errorMessage = error.response.data.message || errorMessage;
			}

			Alert.alert("Erreur", errorMessage);
		} finally {
			setIsLoading(false);
		}
	};

	return (
		<ScrollView contentContainerStyle={styles.scrollContainer}>
			<View style={styles.container}>
				<Mascot
					mascot="hey"
					text="J’ai quitté mon terrier rien que pour toi. Prêt à avancer ensemble ?"
				/>

				<View style={styles.formWrapper}>
					<View style={styles.formSection}>
						<Input
							placeholder="Entrez votre login ou email"
							value={loginOrEmail}
							onChangeText={handleLoginOrEmailChange}
							autoCapitalize="none"
							error={
								errors.loginOrEmail ? (
									<Text>{errors.loginOrEmail}</Text>
								) : null
							}
						/>
						<Input
							placeholder="Entrez votre mot de passe"
							value={password}
							onChangeText={handlePasswordChange}
							error={
								errors.password ? (
									<Text>{errors.password}</Text>
								) : null
							}
							secureTextEntry
						/>
					</View>

					<TouchableOpacity
						style={styles.inlineLinkLogin}
						onPress={() =>
							navigation && navigation.navigate("Register")
						}
					>
						<Text style={styles.text}>
							Vous n'avez pas de compte ?
						</Text>
						<Text style={styles.link}>S'inscrire</Text>
					</TouchableOpacity>
					<TouchableOpacity
						style={styles.inlineLinkLogin}
						onPress={() =>
							navigation && navigation.navigate("ChangePassword")
						}
					>
						<Text style={styles.text}>
							Vous avez oubliez votre mot de passe ?
						</Text>
						<Text style={styles.link}>Changer de mot de passe</Text>
					</TouchableOpacity>
				</View>
				<Button
					title={isLoading ? "Chargement..." : "Se connecter"}
					disabled={isLoading ? true : false}
					onPress={handleLogin}
				/>
			</View>
		</ScrollView>
	);
>>>>>>> 2881512c
};

export default LoginScreen;<|MERGE_RESOLUTION|>--- conflicted
+++ resolved
@@ -15,7 +15,6 @@
 import Input from "../../components/input";
 import Button from "../../components/button";
 
-<<<<<<< HEAD
 type Props = NativeStackScreenProps<any, any>;
 const LoginScreen = ({ navigation }: Props) => {
     const [loginOrEmail, setLoginOrEmail] = useState("");
@@ -26,55 +25,65 @@
         password: "",
     });
 
-    const handleLoginOrEmailChange = (text: string) => {
-        setLoginOrEmail(text.trim());
-    };
+	const handleLoginOrEmailChange = (text: string) =>
+{
+		setLoginOrEmail(text.trim());
+	};
 
-    const handlePasswordChange = (text: string) => {
-        setPassword(text);
-    };
+	const handlePasswordChange = (text: string) =>
+{
+		setPassword(text);
+	};
 
-    const validateForm = () => {
-        let isValid = true;
-        const newErrors = { loginOrEmail: "", password: "" };
+	const validateForm = () =>
+{
+		let isValid = true;
+		const newErrors = { loginOrEmail: "", password: "" };
 
-        if (!loginOrEmail.trim()) {
-            newErrors.loginOrEmail = "Le login ou l'email est requis";
-            isValid = false;
-        } else if (loginOrEmail.includes("@")) {
-            if (!validator.isEmail(loginOrEmail)) {
-                newErrors.loginOrEmail = "Format d'email invalide";
-                isValid = false;
-            }
-        } else {
-            if (!validator.matches(loginOrEmail, /^[a-zA-Z0-9_-]{3,20}$/)) {
-                newErrors.loginOrEmail =
-                    "Login invalide (caractères autorisés: a-z, 0-9, -, _)";
-                isValid = false;
-            }
-        }
+		if (!loginOrEmail.trim())
+{
+			newErrors.loginOrEmail = "Le login ou l'email est requis";
+			isValid = false;
+		} else if (loginOrEmail.includes("@")) {
+			if (!validator.isEmail(loginOrEmail))
+{
+				newErrors.loginOrEmail = "Format d'email invalide";
+				isValid = false;
+			}
+		} else {
+			if (!validator.matches(loginOrEmail, /^[a-zA-Z0-9_-]{3,20}$/))
+{
+				newErrors.loginOrEmail =
+					"Login invalide (caractères autorisés: a-z, 0-9, -, _)";
+				isValid = false;
+			}
+		}
 
-        if (!password) {
-            newErrors.password = "Le mot de passe est requis";
-            isValid = false;
-        }
+		if (!password)
+{
+			newErrors.password = "Le mot de passe est requis";
+			isValid = false;
+		}
 
-        setErrors(newErrors);
-        return isValid;
-    };
+		setErrors(newErrors);
+		return isValid;
+	};
 
-    const handleLogin = async () => {
-        if (!validateForm()) {
-            return;
-        }
+	const handleLogin = async () =>
+{
+		if (!validateForm())
+{
+			return;
+		}
 
-        setIsLoading(true);
+		setIsLoading(true);
 
-        try {
-            const response = await authService.login({
-                loginOrEmail,
-                password,
-            });
+		try
+{
+			const response = await authService.login({
+				loginOrEmail,
+				password,
+			});
 
             if (response.data.requiresTwoFactor) {
                 navigation.navigate("TwoFactorLogin", {
@@ -89,165 +98,6 @@
             if (error.response) {
                 errorMessage = error.response.data.message || errorMessage;
             }
-
-            Alert.alert("Erreur", errorMessage);
-        } finally {
-            setIsLoading(false);
-        }
-    };
-
-    return (
-        <ScrollView contentContainerStyle={styles.scrollContainer}>
-            <View style={styles.container}>
-                <Mascot
-                    mascot="hey"
-                    text="J’ai quitté mon terrier rien que pour toi. Prêt à avancer ensemble ?"
-                />
-
-                <View style={styles.formWrapper}>
-                    <View style={styles.formSection}>
-                        <Input
-                            placeholder="Entrez votre login ou email"
-                            value={loginOrEmail}
-                            onChangeText={handleLoginOrEmailChange}
-                            autoCapitalize="none"
-                            error={
-                                errors.loginOrEmail ? (
-                                    <Text>{errors.loginOrEmail}</Text>
-                                ) : null
-                            }
-                        />
-                        <Input
-                            placeholder="Entrez votre mot de passe"
-                            value={password}
-                            onChangeText={handlePasswordChange}
-                            error={
-                                errors.password ? (
-                                    <Text>{errors.password}</Text>
-                                ) : null
-                            }
-                            secureTextEntry
-                        />
-                    </View>
-
-                    <TouchableOpacity
-                        style={styles.inlineLinkLogin}
-                        onPress={() =>
-                            navigation && navigation.navigate("Register")
-                        }
-                    >
-                        <Text style={styles.text}>
-                            Vous n'avez pas de compte ?
-                        </Text>
-                        <Text style={styles.link}>S'inscrire</Text>
-                    </TouchableOpacity>
-                    <TouchableOpacity
-                        style={styles.inlineLinkLogin}
-                        onPress={() =>
-                            navigation && navigation.navigate("ChangePassword")
-                        }
-                    >
-                        <Text style={styles.text}>
-                            Vous avez oubliez votre mot de passe ?
-                        </Text>
-                        <Text style={styles.link}>Changer de mot de passe</Text>
-                    </TouchableOpacity>
-                </View>
-                <Button
-                    title={isLoading ? "Chargement..." : "Se connecter"}
-                    disabled={isLoading ? true : false}
-                    onPress={handleLogin}
-                />
-            </View>
-        </ScrollView>
-    );
-=======
-const LoginScreen = ({ navigation }) => 
-{
-	const [loginOrEmail, setLoginOrEmail] = useState("");
-	const [password, setPassword] = useState("");
-	const [isLoading, setIsLoading] = useState(false);
-	const [errors, setErrors] = useState({
-		loginOrEmail: "",
-		password: "",
-	});
-
-	const handleLoginOrEmailChange = (text: string) => 
-{
-		setLoginOrEmail(text.trim());
-	};
-
-	const handlePasswordChange = (text: string) => 
-{
-		setPassword(text);
-	};
-
-	const validateForm = () => 
-{
-		let isValid = true;
-		const newErrors = { loginOrEmail: "", password: "" };
-
-		if (!loginOrEmail.trim()) 
-{
-			newErrors.loginOrEmail = "Le login ou l'email est requis";
-			isValid = false;
-		} else if (loginOrEmail.includes("@")) {
-			if (!validator.isEmail(loginOrEmail)) 
-{
-				newErrors.loginOrEmail = "Format d'email invalide";
-				isValid = false;
-			}
-		} else {
-			if (!validator.matches(loginOrEmail, /^[a-zA-Z0-9_-]{3,20}$/)) 
-{
-				newErrors.loginOrEmail =
-					"Login invalide (caractères autorisés: a-z, 0-9, -, _)";
-				isValid = false;
-			}
-		}
-
-		if (!password) 
-{
-			newErrors.password = "Le mot de passe est requis";
-			isValid = false;
-		}
-
-		setErrors(newErrors);
-		return isValid;
-	};
-
-	const handleLogin = async () => 
-{
-		if (!validateForm()) 
-{
-			return;
-		}
-
-		setIsLoading(true);
-
-		try 
-{
-			const response = await authService.login({
-				loginOrEmail,
-				password,
-			});
-
-			if (response.data.requiresTwoFactor) 
-{
-				navigation.navigate("TwoFactorLogin", {
-					tempToken: response.data.tempToken,
-				});
-			} else {
-				navigation.navigate("Ask2fa");
-			}
-		} catch (error) {
-			let errorMessage = "Une erreur est survenue lors de la connexion";
-
-			console.log(error);
-			if (error.response) 
-{
-				errorMessage = error.response.data.message || errorMessage;
-			}
 
 			Alert.alert("Erreur", errorMessage);
 		} finally {
@@ -320,7 +170,6 @@
 			</View>
 		</ScrollView>
 	);
->>>>>>> 2881512c
 };
 
 export default LoginScreen;