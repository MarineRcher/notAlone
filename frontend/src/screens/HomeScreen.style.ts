--- conflicted
+++ resolved
@@ -101,13 +101,12 @@
 		height: 30,
 		width: "100%",
 	},
-<<<<<<< HEAD
 	disabledButton: {
 		opacity: 0.5,
 	},
 	disabledText: {
 		color: colors.disable,
-=======
+	},
 	statsContainer: {
 		backgroundColor: "#F8F9FA",
 		borderRadius: 16,
@@ -175,7 +174,6 @@
 		flex: 1,
 		margin: 4,
 		maxWidth: "30%",
->>>>>>> 37ac854b
 	},
 });
 
