--- conflicted
+++ resolved
@@ -18,67 +18,56 @@
 import Feature from "../../components/feature";
 import { NativeStackScreenProps } from "@react-navigation/native-stack";
 
-<<<<<<< HEAD
 type Props = NativeStackScreenProps<any, any>;
 const ActivatePremiumScreen = ({ navigation }: Props) => {
     const { setUser } = useContext(AuthContext);
     const [loading, setLoading] = useState(false);
-=======
-const ActivatePremiumScreen = ({ navigation }) => 
-{
-	const { setUser } = useContext(AuthContext);
-	const [loading, setLoading] = useState(false);
->>>>>>> 2881512c
 
-	const handleActivate = async () => 
-{
-		try 
-{
-			setLoading(true);
-			const response = await userService.activatePremium();
+    const handleActivate = async () => {
+        try {
+            setLoading(true);
+            const response = await userService.activatePremium();
 
-			if (response.token) 
-{
-				const decoded = jwtDecode<User>(response.token);
+            if (response.token) {
+                const decoded = jwtDecode<User>(response.token);
+                setUser(decoded);
+            }
+            Alert.alert("Succès", "Version premium activée !");
+            navigation.goBack();
+        } catch (error) {
+            console.error("Erreur premium:", error);
+            Alert.alert("Erreur", "Impossible d'activer la version premium");
+        } finally {
+            setLoading(false);
+        }
+    };
 
-				setUser(decoded);
-			}
-			Alert.alert("Succès", "Version premium activée !");
-			navigation.goBack();
-		} catch (error) {
-			console.error("Erreur premium:", error);
-			Alert.alert("Erreur", "Impossible d'activer la version premium");
-		} finally {
-			setLoading(false);
-		}
-	};
+    return (
+        <ScrollView contentContainerStyle={styles.scrollContainer}>
+            <BackButton />
+            <View style={styles.container}>
+                <Mascot
+                    mascot="woaw"
+                    text="Prêt à booster ton aventure ? Découvre les fonctionnalités exclusives du premium !"
+                />
 
-	return (
-		<ScrollView contentContainerStyle={styles.scrollContainer}>
-			<BackButton />
-			<View style={styles.container}>
-				<Mascot
-					mascot="woaw"
-					text="Prêt à booster ton aventure ? Découvre les fonctionnalités exclusives du premium !"
-				/>
-
-				<View style={styles.formSection}>
-					<Feature feature="Plus de limites" />
-					<Feature feature="Plus de limites" />
-					<Feature feature="Plus de limites" />
-					<Feature feature="Plus de limites" />
-					<Feature feature="Plus de limites" />
-				</View>
-				<Button
-					title={
-						loading ? "Chargement..." : "Activer version Premium"
-					}
-					onPress={handleActivate}
-					disabled={loading}
-				/>
-			</View>
-		</ScrollView>
-	);
+                <View style={styles.formSection}>
+                    <Feature feature="Plus de limites" />
+                    <Feature feature="Plus de limites" />
+                    <Feature feature="Plus de limites" />
+                    <Feature feature="Plus de limites" />
+                    <Feature feature="Plus de limites" />
+                </View>
+                <Button
+                    title={
+                        loading ? "Chargement..." : "Activer version Premium"
+                    }
+                    onPress={handleActivate}
+                    disabled={loading}
+                />
+            </View>
+        </ScrollView>
+    );
 };
 
 export default ActivatePremiumScreen;