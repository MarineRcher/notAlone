import React, { useState, useEffect } from "react";
import {
	View,
	Text,
	TextInput,
	TouchableOpacity,
	ScrollView,
	Alert,
	ActivityIndicator,
} from "react-native";
import { Picker } from "@react-native-picker/picker";
import addictionService from "../../api/addictionService";
import Mascot from "../../components/mascot";
import styles from "../form.style";
import BackButton from "../../components/backNavigation";
import Input from "../../components/input";
import Button from "../../components/button";
import DatePicker from "../../components/datePicker";
import { NativeStackScreenProps } from "@react-navigation/native-stack";

interface Addiction {
<<<<<<< HEAD
	id: number;
	addiction: string;
=======
    id: string;
    addiction: string;
>>>>>>> 4a46a6ea
}

type Props = NativeStackScreenProps<any, any>;
const AddUserAddictionScreen = ({ navigation }: Props) => {
    const [addictions, setAddictions] = useState<Addiction[]>([]);
    const [selectedAddiction, setSelectedAddiction] = useState<string | null>(
        null
    );
    const [date, setDate] = useState(new Date());
    const [usePerDay, setUsePerDay] = useState("");
    const [spendingPerDay, setSpendingPerDay] = useState("");
    const [showDatePicker, setShowDatePicker] = useState(false);
    const [isLoading, setIsLoading] = useState(false);
    const [fetching, setFetching] = useState(true);

    useEffect(() => {
        const fetchAddictions = async () => {
            try {
                const data = await addictionService.getAllAddictions();
                setAddictions(data.addictions);
                if (data.length > 0) setSelectedAddiction(data[0].id);
            } catch (error) {
                Alert.alert("Erreur", error.message);
            } finally {
                setFetching(false);
            }
        };

		fetchAddictions();
	}, []);

    const handleDateChange = (event, selectedDate) => {
        setShowDatePicker(false);
        if (selectedDate) {
            setDate(selectedDate);
        }
    };

    const validateForm = () => {
        if (!selectedAddiction) {
            Alert.alert("Erreur", "Veuillez sélectionner une addiction");
            return false;
        }

        if (usePerDay && isNaN(parseFloat(usePerDay))) {
            Alert.alert(
                "Erreur",
                "Le nombre d'utilisations doit être un nombre valide"
            );
            return false;
        }

        if (spendingPerDay && isNaN(parseFloat(spendingPerDay))) {
            Alert.alert(
                "Erreur",
                "Le montant dépensé doit être un nombre valide"
            );
            return false;
        }

		return true;
	};

    const handleSubmit = async () => {
        if (!validateForm()) return;

        setIsLoading(true);
        try {
            await addictionService.addUserAddiction({
                addiction_id: selectedAddiction!,
                date: date.toISOString(),
                use_a_day: usePerDay ? parseFloat(usePerDay) : undefined,
                spending_a_day: spendingPerDay
                    ? parseFloat(spendingPerDay)
                    : undefined,
            });

			navigation.navigate("AskNotifications");
		} catch (error) {
			Alert.alert("Erreur", error.message);
		} finally {
			setIsLoading(false);
		}
	};

    if (fetching) {
        return (
            <View>
                <ActivityIndicator size="large" />
            </View>
        );
    }

    return (
        <ScrollView contentContainerStyle={styles.scrollContainer}>
            <BackButton />
            <View style={styles.container}>
                <Mascot mascot="hey" text="Parle-moi un peu de toi..." />

                <View style={styles.formSection}>
                    <Picker
                        selectedValue={selectedAddiction}
                        onValueChange={(itemValue) =>
                            setSelectedAddiction(itemValue)
                        }
                    >
                        <Picker.Item
                            style={styles.pickerItem}
                            label="Sélectionnez une addiction"
                            value={null}
                            enabled={false}
                        />
                        {addictions.map((addiction) => (
                            <Picker.Item
                                style={styles.pickerItem}
                                key={addiction.id}
                                label={addiction.addiction}
                                value={addiction.id}
                            />
                        ))}
                    </Picker>

                    <DatePicker
                        value={date}
                        onChange={setDate}
                        placeholder="Sélectionnez une date"
                        showPicker={showDatePicker}
                        setShowPicker={setShowDatePicker}
                    />
                    <Input
                        placeholder="Consommation par jour"
                        keyboardType="numeric"
                        value={usePerDay}
                        onChangeText={setUsePerDay}
                    />
                    <Input
                        placeholder="Dépenses par jour"
                        keyboardType="numeric"
                        value={spendingPerDay}
                        onChangeText={setSpendingPerDay}
                    />
                </View>

                <Button
                    title={isLoading ? "Chargement..." : "Ajouter l'addiction"}
                    disabled={isLoading ? true : false}
                    onPress={handleSubmit}
                />
            </View>
        </ScrollView>
    );
};

export default AddUserAddictionScreen;<|MERGE_RESOLUTION|>--- conflicted
+++ resolved
@@ -19,13 +19,8 @@
 import { NativeStackScreenProps } from "@react-navigation/native-stack";
 
 interface Addiction {
-<<<<<<< HEAD
-	id: number;
-	addiction: string;
-=======
     id: string;
     addiction: string;
->>>>>>> 4a46a6ea
 }
 
 type Props = NativeStackScreenProps<any, any>;
