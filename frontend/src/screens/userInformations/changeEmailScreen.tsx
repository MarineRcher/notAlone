import React, { useState } from "react";
import {
	View,
	Text,
	TextInput,
	TouchableOpacity,
	Alert,
	ScrollView,
	ActivityIndicator,
} from "react-native";
import userService from "../../api/userService";
import validator from "validator";
import styles from "../form.style";
import BackButton from "../../components/backNavigation";
import Mascot from "../../components/mascot";
import Input from "../../components/input";
import Button from "../../components/button";
import { NativeStackScreenProps } from "@react-navigation/native-stack";

<<<<<<< HEAD

type Props = NativeStackScreenProps<any, any>;
const ChangeEmailScreen = ({ navigation }: Props) => {
    const [newEmail, setNewEmail] = useState("");
    const [loading, setLoading] = useState(false);
=======
const ChangeEmailScreen = ({ navigation }) => 
{
	const [newEmail, setNewEmail] = useState("");
	const [loading, setLoading] = useState(false);
>>>>>>> 2881512c

	const handleChangeEmail = async () => 
{
		if (!newEmail) 
{
			Alert.alert("Erreur", "Veuillez saisir une adresse e-mail.");
			return;
		}

		if (!validator.isEmail(newEmail)) 
{
			Alert.alert("Erreur", "Le format de l'e-mail est invalide.");
			return;
		}

		setLoading(true);

		try 
{
			await userService.changeEmail({ newEmail });
			navigation.goBack();
		} catch (error) {
			console.error("Erreur changement email :", error);

			const message
				= error?.response?.data?.message || "Une erreur est survenue.";

			Alert.alert("Erreur", message);
		} finally {
			setLoading(false);
		}
	};

	return (
		<ScrollView contentContainerStyle={styles.scrollContainer}>
			<BackButton />
			<View style={styles.container}>
				<Mascot
					mascot="super"
					text="Un nouveau point de contact pour continuer notre aventure ensemble !"
				/>
				<View style={styles.formSection}>
					<Input
						placeholder="Nouvel e-mail"
						value={newEmail}
						onChangeText={setNewEmail}
						autoCapitalize="none"
						keyboardType="email-address"
					/>
				</View>
				<Button
					title={loading ? "Chargement..." : "Valider"}
					disabled={loading ? true : false}
					onPress={handleChangeEmail}
				/>
			</View>
		</ScrollView>
	);
};

export default ChangeEmailScreen;<|MERGE_RESOLUTION|>--- conflicted
+++ resolved
@@ -17,28 +17,21 @@
 import Button from "../../components/button";
 import { NativeStackScreenProps } from "@react-navigation/native-stack";
 
-<<<<<<< HEAD
 
 type Props = NativeStackScreenProps<any, any>;
 const ChangeEmailScreen = ({ navigation }: Props) => {
     const [newEmail, setNewEmail] = useState("");
     const [loading, setLoading] = useState(false);
-=======
-const ChangeEmailScreen = ({ navigation }) => 
+
+	const handleChangeEmail = async () =>
 {
-	const [newEmail, setNewEmail] = useState("");
-	const [loading, setLoading] = useState(false);
->>>>>>> 2881512c
-
-	const handleChangeEmail = async () => 
-{
-		if (!newEmail) 
+		if (!newEmail)
 {
 			Alert.alert("Erreur", "Veuillez saisir une adresse e-mail.");
 			return;
 		}
 
-		if (!validator.isEmail(newEmail)) 
+		if (!validator.isEmail(newEmail))
 {
 			Alert.alert("Erreur", "Le format de l'e-mail est invalide.");
 			return;
@@ -46,7 +39,7 @@
 
 		setLoading(true);
 
-		try 
+		try
 {
 			await userService.changeEmail({ newEmail });
 			navigation.goBack();
