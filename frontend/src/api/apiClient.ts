--- conflicted
+++ resolved
@@ -10,47 +10,37 @@
 let isRefreshing = false;
 let failedQueue: any[] = [];
 
-const processQueue = (error: any, token: string | null = null) => 
-{
-	failedQueue.forEach((prom) => 
-{
-		if (error) 
-{
-			prom.reject(error);
-		} else {
-			prom.resolve(token);
-		}
-	});
+const processQueue = (error: any, token: string | null = null) => {
+    failedQueue.forEach((prom) => {
+        if (error) {
+            prom.reject(error);
+        } else {
+            prom.resolve(token);
+        }
+    });
 
-	failedQueue = [];
+    failedQueue = [];
 };
 
 const apiClient = axios.create({
-<<<<<<< HEAD
-    baseURL: "http://172.16.1.170:3000/api",
-    timeout: 10000,
-    headers: {
-        "Content-Type": "application/json",
-    },
-=======
 	baseURL: apiConfig.apiURL,
 	timeout: apiConfig.timeout,
 	headers: {
 		"Content-Type": "application/json",
 	},
->>>>>>> 2881512c
 });
 
 // Intercepteur de requête
 apiClient.interceptors.request.use(
-<<<<<<< HEAD
-    async (config) => {
-        const publicRoutes = [
-            "/auth/register",
-            "/auth/login",
-            "/auth/changePassword",
-            "/auth/refresh",
-        ];
+	async (config) =>
+{
+		// Routes qui ne nécessitent pas d'authentification
+		const publicRoutes = [
+			"/auth/register",
+			"/auth/login",
+			"/auth/changePassword",
+			"/auth/refresh",
+		];
 
         // Si c'est une route publique, passer directement
         if (publicRoutes.some((route) => config.url?.startsWith(route))) {
@@ -81,18 +71,19 @@
 
                 isRefreshing = true;
 
-                try {
-                    // Appel direct à l'API de refresh pour éviter la boucle
-                    const response = await axios.post(
-                        "http://192.168.1.155:3000/api/auth/refresh",
-                        {},
-                        {
-                            headers: {
-                                Authorization: `Bearer ${token}`,
-                                "Content-Type": "application/json",
-                            },
-                        }
-                    );
+				try
+{
+					// Appel direct à l'API de refresh pour éviter la boucle
+					const response = await axios.post(
+						`${apiConfig.apiURL}/auth/refresh`,
+						{},
+						{
+							headers: {
+								Authorization: `Bearer ${token}`,
+								"Content-Type": "application/json",
+							},
+						}
+					);
 
                     const newToken = response.data.token;
                     await authHelpers.saveToken(newToken);
@@ -119,129 +110,36 @@
     (error) => {
         return Promise.reject(error);
     }
-=======
-	async (config) => 
-{
-		// Routes qui ne nécessitent pas d'authentification
-		const publicRoutes = [
-			"/auth/register",
-			"/auth/login",
-			"/auth/changePassword",
-			"/auth/refresh",
-		];
-
-		// Si c'est une route publique, passer directement
-		if (publicRoutes.some((route) => config.url?.startsWith(route))) 
-{
-			return config;
-		}
-
-		// Récupérer le token
-		const token = await authHelpers.getToken();
-
-		if (!token)
-{
-			return config;
-		}
-
-		try 
-{
-			const decoded = jwtDecode<DecodedToken>(token);
-			const now = Date.now() / 1000;
-
-			// Si le token expire dans moins de 5 minutes, on le rafraîchit
-			if (decoded.exp < now + 300) 
-{
-				if (isRefreshing) 
-{
-					// Si un refresh est déjà en cours, attendre
-					return new Promise((resolve, reject) => 
-{
-						failedQueue.push({ resolve, reject });
-					}).then((token) => 
-{
-						config.headers.Authorization = `Bearer ${token}`;
-						return config;
-					});
-				}
-
-				isRefreshing = true;
-
-				try 
-{
-					// Appel direct à l'API de refresh pour éviter la boucle
-					const response = await axios.post(
-						`${apiConfig.apiURL}/auth/refresh`,
-						{},
-						{
-							headers: {
-								Authorization: `Bearer ${token}`,
-								"Content-Type": "application/json",
-							},
-						}
-					);
-
-					const newToken = response.data.token;
-
-					await authHelpers.saveToken(newToken);
-
-					processQueue(null, newToken);
-					config.headers.Authorization = `Bearer ${newToken}`;
-				} catch (refreshError) {
-					processQueue(refreshError, null);
-					await authHelpers.deleteToken();
-					throw refreshError;
-				} finally {
-					isRefreshing = false;
-				}
-			} else {
-				config.headers.Authorization = `Bearer ${token}`;
-			}
-		} catch (error) {
-			console.error("Token decode error:", error);
-			await authHelpers.deleteToken();
-		}
-
-		return config;
-	},
-	(error) => 
-{
-		return Promise.reject(error);
-	}
->>>>>>> 2881512c
 );
 
 // Intercepteur de réponse
 apiClient.interceptors.response.use(
-	(response) => response,
-	async (error) => 
-{
-		console.error("API Error:", error);
+    (response) => response,
+    async (error) => {
+        console.error("API Error:", error);
 
-		// Log détaillé pour le debugging
-		if (error.response) 
-{
-			console.error("Response data:", error.response.data);
-			console.error("Response status:", error.response.status);
+        // Log détaillé pour le debugging
+        if (error.response) {
+            console.error("Response data:", error.response.data);
+            console.error("Response status:", error.response.status);
 
-			// Si le token est expiré ou invalide
-			if (error.response.status === 401) 
-{
-				await authHelpers.deleteToken();
-			}
-		} else if (error.request) {
-			console.error("Request error - No response received");
-			console.error("Request details:", {
-				url: error.config?.url,
-				method: error.config?.method,
-				baseURL: error.config?.baseURL,
-			});
-		} else {
-			console.error("Error message:", error.message);
-		}
+            // Si le token est expiré ou invalide
+            if (error.response.status === 401) {
+                await authHelpers.deleteToken();
+            }
+        } else if (error.request) {
+            console.error("Request error - No response received");
+            console.error("Request details:", {
+                url: error.config?.url,
+                method: error.config?.method,
+                baseURL: error.config?.baseURL,
+            });
+        } else {
+            console.error("Error message:", error.message);
+        }
 
-		return Promise.reject(error);
-	}
+        return Promise.reject(error);
+    }
 );
 
 export default apiClient;