--- conflicted
+++ resolved
@@ -2,7 +2,6 @@
 import { authHelpers } from "./authHelpers";
 
 const addictionService = {
-<<<<<<< HEAD
 	getAllAddictions: async () => 
 {
 		const response = await apiClient.get("/addictions/all");
@@ -30,7 +29,7 @@
 	},
 
 	addUserAddiction: async (data: {
-		addiction_id: number;
+		addiction_id: string;
 		date: string;
 		use_a_day?: number;
 		spending_a_day?: number;
@@ -49,40 +48,6 @@
 
 		return response.data;
 	},
-=======
-    getAllAddictions: async () => {
-        const response = await apiClient.get("/addictions/all");
-        return response.data;
-    },
-    getUserAddictions: async () => {
-        const token = await authHelpers.getToken();
-        if (!token) throw new Error("Token non disponible");
-
-        const response = await apiClient.post(
-            "/addictions/getByUser",
-            {},
-            {
-                headers: { Authorization: `Bearer ${token}` },
-            }
-        );
-        return response.data;
-    },
-
-    addUserAddiction: async (data: {
-        addiction_id: string;
-        date: string;
-        use_a_day?: number;
-        spending_a_day?: number;
-    }) => {
-        const token = await authHelpers.getToken();
-        if (!token) throw new Error("Token non disponible");
-
-        const response = await apiClient.post("/addictions/addByUser", data, {
-            headers: { Authorization: `Bearer ${token}` },
-        });
-        return response.data;
-    },
->>>>>>> 4a46a6ea
 };
 
 export default addictionService;